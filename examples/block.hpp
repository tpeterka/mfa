//--------------------------------------------------------------
// one diy block
//
// Tom Peterka
// Argonne National Laboratory
// tpeterka@mcs.anl.gov
//--------------------------------------------------------------

#include    <mfa/mfa.hpp>
#include    <mfa/block_base.hpp>

#include    <diy/master.hpp>
#include    <diy/reduce-operations.hpp>
#include    <diy/decomposition.hpp>
#include    <diy/assigner.hpp>
#include    <diy/io/block.hpp>
#include    <diy/io/bov.hpp>
#include    <diy/pick.hpp>

#include    <stdio.h>

#include    <Eigen/Dense>

#include    <random>

using namespace std;

// set input and ouptut precision here, float or double
#if 0
typedef float                          real_t;
#else
typedef double                         real_t;
#endif

// 3d point or vector
struct vec3d
{
    float x, y, z;
    float mag() { return sqrt(x*x + y*y + z*z); }
    vec3d(float x_, float y_, float z_) : x(x_), y(y_), z(z_) {}
    vec3d() {}
};

// arguments to block foreach functions
struct DomainArgs : public ModelInfo
{
    DomainArgs(int dom_dim, int pt_dim) :
        ModelInfo(dom_dim, pt_dim)
    {
        tot_ndom_pts = 0;
        starts.resize(dom_dim);
        ndom_pts.resize(dom_dim);
        full_dom_pts.resize(dom_dim);
        min.resize(dom_dim);
        max.resize(dom_dim);
        s.resize(pt_dim);
        f.resize(pt_dim);
        for (auto i = 0; i < pt_dim; i++)
        {
            s[i] = 1.0;
            f[i] = 1.0;
        }
        r = 0;
        t = 0;
        n = 0;
        multiblock = false;
        structured = true;   // Assume structured input by default
        rand_seed  = -1;
    }
    size_t              tot_ndom_pts;
    vector<int>         starts;                     // starting offsets of ndom_pts (optional, usually assumed 0)
    vector<int>         ndom_pts;                   // number of points in domain (possibly a subset of full domain)
    vector<int>         full_dom_pts;               // number of points in full domain in case a subset is taken
    vector<real_t>      min;                        // minimum corner of domain
    vector<real_t>      max;                        // maximum corner of domain
    vector<real_t>      s;                          // scaling factor for each variable or any other usage
    real_t              r;                          // x-y rotation of domain or any other usage
    vector<real_t>      f;                          // frequency multiplier for each variable or any other usage
    real_t              t;                          // waviness of domain edges or any other usage
    real_t              n;                          // noise factor [0.0 - 1.0]
    string              infile;                     // input filename
    bool                multiblock;                 // multiblock domain, get bounds from block
    bool                structured;                 // input data lies on unstructured grid
    int                 rand_seed;                  // seed for generating random data. -1: no randomization, 0: choose seed at random
};

// block
template <typename T>
struct Block : public BlockBase<T>
{
    using Base = BlockBase<T>;
    using Base::dom_dim;
    using Base::pt_dim;
    using Base::core_mins;
    using Base::core_maxs;
    using Base::bounds_mins;
    using Base::bounds_maxs;
    using Base::overlaps;
    using Base::input;

    static
        void* create()              { return mfa::create<Block>(); }

    static
        void destroy(void* b)       { mfa::destroy<Block>(b); }

    static
        void add(                                   // add the block to the decomposition
            int                 gid,                // block global id
            const Bounds<T>&    core,               // block bounds without any ghost added
            const Bounds<T>&    bounds,             // block bounds including any ghost region added
            const Bounds<T>&    domain,             // global data bounds
            const RCLink<T>&    link,               // neighborhood
            diy::Master&        master,             // diy master
            int                 dom_dim,            // domain dimensionality
            int                 pt_dim,             // point dimensionality
            T                   ghost_factor = 0.0) // amount of ghost zone overlap as a factor of block size (0.0 - 1.0)
    {
        mfa::add<Block, T>(gid, core, bounds, domain, link, master, dom_dim, pt_dim, ghost_factor);
    }

    static
        void save(const void* b_, diy::BinaryBuffer& bb)    { mfa::save<Block, T>(b_, bb); }
    static
        void load(void* b_, diy::BinaryBuffer& bb)          { mfa::load<Block, T>(b_, bb); }

    // NB: Because BlockBase, the parent of Block, is templated, the C++ compiler requires
    // access to members in BlockBase to be preceded by "this->".
    // Otherwise, the compiler can't be sure that the member exists. [Myers Effective C++, item 43]
    // This is annoying but unavoidable.

<<<<<<< HEAD
=======
    // evaluate sine function
    T sine(VectorX<T>&  domain_pt,
           DomainArgs&  args,
           int          k)                  // current science variable
    {
        DomainArgs* a = &args;
        T retval = 1.0;
        for (auto i = 0; i < this->dom_dim; i++)
            retval *= sin(domain_pt(i) * a->f[k]);
        retval *= a->s[k];

        return retval;
    }

    // evaluate sinc function
    T sinc(VectorX<T>&  domain_pt,
           DomainArgs&  args,
           int          k)                  // current science variable
    {
        DomainArgs* a = &args;
        T retval = 1.0;
        for (auto i = 0; i < this->dom_dim; i++)
        {
            if (domain_pt(i) != 0.0)
                retval *= (sin(domain_pt(i) * a->f[k] ) / domain_pt(i));
        }
        retval *= a->s[k];

        return retval;
    }

    // evaluate n-d poly-sinc function version 1
    T polysinc1(VectorX<T>& domain_pt,
                DomainArgs& args)
    {
        // a = (x + 1)^2 + (y - 1)^2 + (z + 1)^2 + ...
        // b = (x - 1)^2 + (y + 1)^2 + (z - 1)^2 + ...
        T a = 0.0;
        T b = 0.0;
        for (auto i = 0; i < this->dom_dim; i++)
        {
            T s, r;
            if (i % 2 == 0)
            {
                s = domain_pt(i) + 1.0;
                r = domain_pt(i) - 1.0;
            }
            else
            {
                s = domain_pt(i) - 1.0;
                r = domain_pt(i) + 1.0;
            }
            a += (s * s);
            b += (r * r);
        }

        // a1 = sinc(a); b1 = sinc(b)
        T a1 = (a == 0.0 ? 1.0 : sin(a) / a);
        T b1 = (b == 0.0 ? 1.0 : sin(b) / b);

        return args.s[0] * (a1 + b1);
    }

    // evaluate n-d poly-sinc function version 2
    T polysinc2(VectorX<T>& domain_pt,
                DomainArgs& args)
    {
        // a = x^2 + y^2 + z^2 + ...
        // b = 2(x - 2)^2 + (y + 2)^2 + (z - 2)^2 + ...
        T a = 0.0;
        T b = 0.0;
        for (auto i = 0; i < this->dom_dim; i++)
        {
            T s, r;
            s = domain_pt(i);
            if (i % 2 == 0)
            {
                r = domain_pt(i) - 2.0;
            }
            else
            {
                r = domain_pt(i) + 2.0;
            }
            a += (s * s);
            if (i == 0)
                b += (2.0 * r * r);
            else
                b += (r * r);
        }

        // a1 = sinc(a); b1 = sinc(b)
        T a1 = (a == 0.0 ? 1.0 : sin(a) / a);
        T b1 = (b == 0.0 ? 1.0 : sin(b) / b);

        return args.s[0] * (a1 + b1);
    }

    // evaluate n-d poly-sinc function version 2
    T polysinc3(VectorX<T>& domain_pt,
                DomainArgs& args)
    {
        // a = sqrt(x^2 + y^2 + z^2 + ...)
        // b = 2(x - 2)^2 + (y + 2)^2 + (z - 2)^2 + ...
        T a = 0.0;
        T b = 0.0;
        for (auto i = 0; i < this->dom_dim; i++)
        {
            T s, r;
            s = domain_pt(i);
            if (i % 2 == 0)
            {
                r = domain_pt(i) - 2.0;
            }
            else
            {
                r = domain_pt(i) + 2.0;
            }
            a += (s * s);
            if (i == 0)
                b += (2.0 * r * r);
            else
                b += (r * r);
        }
        a = sqrt(a);

        // a1 = sinc(a); b1 = sinc(b)
        T a1 = (a == 0.0 ? 1.0 : sin(a) / a);
        T b1 = (b == 0.0 ? 1.0 : sin(b) / b);

        return args.s[0] * (a1 + b1);
    }

    // evaluate Marschner-Lobb function [Marschner and Lobb, IEEE VIS, 1994]
    // only for a 3d domain
    // using args f[0] and s[0] for f_M and alpha, respectively, in the paper
    T ml(VectorX<T>&  domain_pt,
           DomainArgs&  args)
    {
        DomainArgs* a   = &args;
        T& fm           = a->f[0];
        T& alpha        = a->s[0];
//         T fm = 6.0;
//         T alpha = 0.25;
        T& x            = domain_pt(0);
        T& y            = domain_pt(1);
        T& z            = domain_pt(2);

        T rad       = sqrt(x * x + y * y + z * z);
        T rho       = cos(2 * M_PI * fm * cos(M_PI * rad / 2.0));
        T retval    = (1.0 - sin(M_PI * z / 2.0) + alpha * (1.0 + rho * sqrt(x * x + y * y))) / (2 * (1.0 + alpha));

        return retval;
    }

    // evaluate f16 function
    T f16(VectorX<T>&   domain_pt)
    {
        T retval =
            (pow(domain_pt(0), 4)                        +
             pow(domain_pt(1), 4)                        +
             pow(domain_pt(0), 2) * pow(domain_pt(1), 2) +
             domain_pt(0) * domain_pt(1)                 ) /
            (pow(domain_pt(0), 3)                        +
             pow(domain_pt(1), 3)                        +
             4                                           );

        return retval;
    }

    // evaluate f17 function
    T f17(VectorX<T>&   domain_pt)
    {
        T E         = domain_pt(0);
        T G         = domain_pt(1);
        T M         = domain_pt(2);
        T gamma     = sqrt(M * M * (M * M + G * G));
        T kprop     = (2.0 * sqrt(2.0) * M * G * gamma ) / (M_PI * sqrt(M * M + gamma));
        T retval    = kprop / ((E * E - M * M) * (E * E - M * M) + M * M * G * G);

        return retval;
    }

    // evaluate f18 function
    T f18(VectorX<T>&   domain_pt)
    {
        T x1        = domain_pt(0);
        T x2        = domain_pt(1);
        T x3        = domain_pt(2);
        T x4        = domain_pt(3);
        T retval    = (atanh(x1) + atanh(x2) + atanh(x3) + atanh(x4)) / ((pow(x1, 2) - 1) * pow(x2, -1));

        return retval;
    }

>>>>>>> 5e8eb6d8
    void generate_analytical_data(
            const diy::Master::ProxyWithLink&   cp,
            string&                             fun,
            DomainArgs&                         args)
    {
        if (args.rand_seed >= 0)  // random point cloud
        {
            cout << "Generating data on random point cloud for function: " << fun << endl;

            if (args.structured)
            {
                cerr << "ERROR: Cannot perform structured encoding of random point cloud" << endl;
                exit(1);
            }

            // Prep a few more domain arguments which are used by generate_random_analytical_data
            // TODO: currently hard-coded for one scalar science variable
            args.model_dims.resize(2);
            args.model_dims[0] = dom_dim;
            args.model_dims[1] = 1;

            args.tot_ndom_pts = 1;
            for (size_t k = 0; k < dom_dim; k++)
            {
                args.tot_ndom_pts *= args.ndom_pts[k];
            }

            // create unsigned conversion of seed
            // note: seed is always >= 0 in this code block
            unsigned useed = (unsigned)args.rand_seed;
            generate_random_analytical_data(cp, fun, args, useed);
        }
        else    // structured grid of points
        {
            cout << "Generating data on structured grid for function: " << fun << endl;
            generate_rectilinear_analytical_data(cp, fun, args);
        }
    }

    // synthetic analytic (scalar) data, sampled on unstructured point cloud
    // when seed = 0, we choose a time-dependent seed for the random number generator
    void generate_random_analytical_data(
            const diy::Master::ProxyWithLink&   cp,
            string&                             fun,
            DomainArgs&                         args,
            unsigned int                        seed)
    {
        assert(!args.structured);

        DomainArgs* a = &args;

        // Prepare containers
        size_t nvars = a->model_dims.size()-1;
        size_t geom_dim = a->model_dims[0];
        this->max_errs.resize(nvars);
        this->sum_sq_errs.resize(nvars);

        // Set block bounds (if not already done by DIY)
        if (!a->multiblock)
        {
            bounds_mins.resize(pt_dim);
            bounds_maxs.resize(pt_dim);
            core_mins.resize(geom_dim);
            core_maxs.resize(geom_dim);
            for (int i = 0; i < geom_dim; i++)
            {
                bounds_mins(i)  = a->min[i];
                bounds_maxs(i)  = a->max[i];
                core_mins(i)    = a->min[i];
                core_maxs(i)    = a->max[i];
            }
        }

        // decide overlap in each direction; they should be symmetric for neighbors
        // so if block a overlaps block b, block b overlaps a the same area
        for (size_t k = 0; k < geom_dim; k++)
        {
            overlaps(k) = fabs(core_mins(k) - bounds_mins(k));
            T m2 = fabs(bounds_maxs(k) - core_maxs(k));
            if (m2 > overlaps(k))
                overlaps(k) = m2;
        }


        // Create input data set and add to block
        input = new mfa::PointSet<T>(dom_dim, pt_dim, a->tot_ndom_pts);
        input->set_bounds(core_mins, core_maxs);

        // Choose a system-dependent seed if seed==0
        if (seed == 0)
            seed = chrono::system_clock::now().time_since_epoch().count();

        std::default_random_engine df_gen(seed);
        std::uniform_real_distribution<double> u_dist(0.0, 1.0);

        // Fill domain with randomly distributed points
        cerr << "Void Sparsity: " << (1 - a->t)*100 << "%" << endl;
        double keep_frac = 1 - a->t;
        if (keep_frac < 0 || keep_frac > 1)
        {
            cerr << "Invalid value of void density" << endl;
            exit(1);
        }
        size_t nvoids = 4;
        double radii_frac = 1.0/8.0;   // fraction of domain width to set as void radius
        VectorX<T> radii(nvoids);
        MatrixX<T> centers(geom_dim, nvoids);
        for (size_t nv = 0; nv < nvoids; nv++) // Randomly generate the centers of each void
        {
            for (size_t k = 0; k < geom_dim; k++)
            {
                centers(k,nv) = input->dom_mins(k) + u_dist(df_gen) * (input->dom_maxs(k) - input->dom_mins(k));
            }

            radii(nv) = radii_frac * (input->dom_maxs - input->dom_mins).minCoeff();
        }

        for (size_t j = 0; j < input->domain.rows(); j++)
        {

            VectorX<T> candidate_pt(geom_dim);

            bool keep = true;
            do
            {
                // Generate a random point
                for (size_t k = 0; k < geom_dim; k++)
                {
                    // input->domain(j, k) = input->dom_mins(k) + u_dist(df_gen) * (input->dom_maxs(k) - input->dom_mins(k));
                    candidate_pt(k) = input->dom_mins(k) + u_dist(df_gen) * (input->dom_maxs(k) - input->dom_mins(k));
                }

                // Consider discarding point if within a certain radius of a void
                for (size_t nv = 0; nv < nvoids; nv++)
                {
                    if ((candidate_pt - centers.col(nv)).norm() < radii(nv))
                    {
                        keep = false;
                        break;
                    }
                }

                // Keep this point anyway a certain fraction of the time
                if (keep == false)
                {
                    if (u_dist(df_gen) <= keep_frac)
                        keep = true;
                }
            } while (!keep);

            // Add point to Input
            for (size_t k = 0; k < geom_dim; k++)
            {
                input->domain(j,k) = candidate_pt(k);
            }

            VectorX<T> dom_pt = input->domain.block(j, 0, 1, geom_dim).transpose();
            T retval;
            for (size_t n = 0; n < nvars; n++)        // for all science variables
            {
                retval = evaluate_function(fun, dom_pt, args, n);
                
                input->domain(j, geom_dim + n) = retval;

                if (j == 0 || input->domain(j, geom_dim + n) > bounds_maxs(geom_dim + n))
                    bounds_maxs(geom_dim + n) = input->domain(j, geom_dim + n);
                if (j == 0 || input->domain(j, geom_dim + n) < bounds_mins(geom_dim + n))
                    bounds_mins(geom_dim + n) = input->domain(j, geom_dim + n);
            }      
        }

        input->init_params(core_mins, core_maxs);     // Set explicit bounding box for parameter space
        
        int verbose = a->verbose && cp.master()->communicator().rank() == 0; 
        this->mfa = new mfa::MFA<T>(dom_dim, verbose);

        // initialize MFA models (geometry, vars, etc)
        this->setup_models(cp, nvars, args);

        // extents
        fprintf(stderr, "gid = %d\n", cp.gid());
        cerr << "core_mins:\n" << core_mins << endl;
        cerr << "core_maxs:\n" << core_maxs << endl;
        cerr << "bounds_mins:\n" << bounds_mins << endl;
        cerr << "bounds_maxs:\n" << bounds_maxs << endl;
    }

    // Creates a synthetic dataset on a rectilinear grid of points
    // This grid can be treated as EITHER a "structured" or "unstructured"
    // PointSet by setting the args.structured field appropriately
    void generate_rectilinear_analytical_data(
            const diy::Master::ProxyWithLink&   cp,
            string&                             fun,        // function to evaluate
            DomainArgs&                         args)
    {
        DomainArgs* a   = &args;

        // TODO: This assumes that dom_dim = dimension of ambient geometry.
        //       Not always true, can model a 2d surface in 3d, e.g.
        //       Also assumes each var is scalar
        int nvars       = this->pt_dim - this->dom_dim;             // number of science variables

        this->max_errs.resize(nvars);
        this->sum_sq_errs.resize(nvars);
        VectorXi ndom_pts(dom_dim);
        for (int i = 0; i < dom_dim; i++)
            ndom_pts(i) = a->ndom_pts[i];

        // get local block bounds
        // if single block, they are passed in args
        // if multiblock, they were decomposed by diy and are already in the block's bounds_mins, maxs
        if (!a->multiblock)
        {
            bounds_mins.resize(pt_dim);
            bounds_maxs.resize(pt_dim);
            core_mins.resize(dom_dim);
            core_maxs.resize(dom_dim);
            for (int i = 0; i < dom_dim; i++)
            {
                bounds_mins(i)  = a->min[i];
                bounds_maxs(i)  = a->max[i];
                core_mins(i)    = a->min[i];
                core_maxs(i)    = a->max[i];
            }
            for (int i = dom_dim; i < pt_dim; i++)
            {
                bounds_mins(i) = numeric_limits<T>::min();
                bounds_maxs(i) = numeric_limits<T>::max();
            }
            
        }

        // adjust number of domain points and starting domain point for ghost
        VectorX<T> d(dom_dim);               // step in domain points in each dimension
        VectorX<T> p0(dom_dim);              // starting point in each dimension
        int nghost_pts;                         // number of ghost points in current dimension
        for (int i = 0; i < dom_dim; i++)
        {
            d(i) = (core_maxs(i) - core_mins(i)) / (ndom_pts(i) - 1);
            // min direction
            nghost_pts = floor((core_mins(i) - bounds_mins(i)) / d(i));
            ndom_pts(i) += nghost_pts;
            p0(i) = core_mins(i) - nghost_pts * d(i);
            // max direction
            nghost_pts = floor((bounds_maxs(i) - core_maxs(i)) / d(i));
            ndom_pts(i) += nghost_pts;
            // tot_ndom_pts *= ndom_pts(i);

            // decide overlap in each direction; they should be symmetric for neighbors
            // so if block a overlaps block b, block b overlaps a the same area
            this->overlaps(i) = fabs(core_mins(i) - bounds_mins(i));
            T m2 = fabs(bounds_maxs(i) - core_maxs(i));
            if (m2 > overlaps(i))
                overlaps(i) = m2;
        }

        if (args.structured)
            input = new mfa::PointSet<T>(dom_dim, pt_dim, ndom_pts.prod(), ndom_pts);
        else
            input = new mfa::PointSet<T>(dom_dim, pt_dim, ndom_pts.prod());

        // assign values to the domain (geometry)
        mfa::VolIterator vol_it(ndom_pts);
        // current index of domain point in each dim, initialized to 0s
        // flattened loop over all the points in a domain
        while (!vol_it.done())
        {
            int j = (int)vol_it.cur_iter();
            // compute geometry coordinates of domain point
            for (auto i = 0; i < dom_dim; i++)
                input->domain(j, i) = p0(i) + vol_it.idx_dim(i) * d(i);

            vol_it.incr_iter();
        }

        // normal distribution for generating noise
        default_random_engine generator;
        normal_distribution<double> distribution(0.0, 1.0);

        // assign values to the range (science variables)
        VectorX<T> dom_pt(dom_dim);
        for (int j = 0; j < input->domain.rows(); j++)
        {
            dom_pt = input->domain.block(j, 0, 1, dom_dim).transpose();
            T retval;
            for (auto k = 0; k < nvars; k++)        // for all science variables
            {
<<<<<<< HEAD
                retval = evaluate_function(fun, dom_pt, args, k);
=======
                if (fun == "sine")
                    retval = sine(dom_pt, args, k);
                if (fun == "sinc")
                    retval = sinc(dom_pt, args, k);
                if (fun == "psinc1")
                    retval = polysinc1(dom_pt, args);
                if (fun == "psinc2")
                    retval = polysinc2(dom_pt, args);
                if (fun == "psinc3")
                    retval = polysinc3(dom_pt, args);
                if (fun == "ml")
                {
                    if (this->dom_dim != 3)
                    {
                        fprintf(stderr, "Error: Marschner-Lobb function is only defined for a 3d domain.\n");
                        exit(0);
                    }
                    retval = ml(dom_pt, args);
                }
                if (fun == "f16")
                    retval = f16(dom_pt);
                if (fun == "f17")
                    retval = f17(dom_pt);
                if (fun == "f18")
                    retval = f18(dom_pt);
>>>>>>> 5e8eb6d8
                input->domain(j, this->dom_dim + k) = retval;
            }

            // add some noise
            double noise = distribution(generator);
            input->domain(j, dom_dim) *= (1.0 + a->n * noise);

            if (j == 0 || input->domain(j, dom_dim) > this->bounds_maxs(dom_dim))
                this->bounds_maxs(dom_dim) = input->domain(j, dom_dim);
            if (j == 0 || input->domain(j, dom_dim) < this->bounds_mins(dom_dim))
                this->bounds_mins(dom_dim) = input->domain(j, dom_dim);
        }

        // optional wavy domain
        if (a->t && pt_dim >= 3)
        {
            for (auto j = 0; j < input->domain.rows(); j++)
            {
                real_t x = input->domain(j, 0);
                real_t y = input->domain(j, 1);
                input->domain(j, 0) += a->t * sin(y);
                input->domain(j, 1) += a->t * sin(x);
                if (j == 0 || input->domain(j, 0) < bounds_mins(0))
                    bounds_mins(0) = input->domain(j, 0);
                if (j == 0 || input->domain(j, 1) < bounds_mins(1))
                    bounds_mins(1) = input->domain(j, 1);
                if (j == 0 || input->domain(j, 0) > bounds_maxs(0))
                    bounds_maxs(0) = input->domain(j, 0);
                if (j == 0 || input->domain(j, 1) > bounds_maxs(1))
                    bounds_maxs(1) = input->domain(j, 1);
            }
        }

        // optional rotation of the domain
        if (a->r && pt_dim >= 3)
        {
            for (auto j = 0; j < input->domain.rows(); j++)
            {
                real_t x = input->domain(j, 0);
                real_t y = input->domain(j, 1);
                input->domain(j, 0) = x * cos(a->r) - y * sin(a->r);
                input->domain(j, 1) = x * sin(a->r) + y * cos(a->r);
                if (j == 0 || input->domain(j, 0) < bounds_mins(0))
                    bounds_mins(0) = input->domain(j, 0);
                if (j == 0 || input->domain(j, 1) < bounds_mins(1))
                    bounds_mins(1) = input->domain(j, 1);
                if (j == 0 || input->domain(j, 0) > bounds_maxs(0))
                    bounds_maxs(0) = input->domain(j, 0);
                if (j == 0 || input->domain(j, 1) > bounds_maxs(1))
                    bounds_maxs(1) = input->domain(j, 1);
            }
        }

        // map_dir is used in blending discrete, but because we need to aggregate the discrete logic, we have to use
        // it even for continuous bounds, so in analytical data
        // this is used in s3d data because the actual domain dim is derived
        for (int k = 0; k < dom_dim; k++)
            this->map_dir.push_back(k);

        input->init_params();

        int verbose = a->verbose && cp.master()->communicator().rank() == 0; 
        this->mfa = new mfa::MFA<T>(dom_dim, verbose);

        // initialize MFA models (geometry, vars, etc)
        this->setup_models(cp, nvars, args);

        // extents
        fprintf(stderr, "gid = %d\n", cp.gid());
        cerr << "core_mins:\n" << this->core_mins << endl;
        cerr << "core_maxs:\n" << this->core_maxs << endl;
        cerr << "bounds_mins:\n" << this->bounds_mins << endl;
        cerr << "bounds_maxs:\n" << this->bounds_maxs << endl;

//         cerr << "ndom_pts:\n" << ndom_pts << "\n" << endl;
//         cerr << "domain:\n" << this->domain << endl;
    }

    // read a floating point 3d vector dataset and take one 1-d curve out of the middle of it
    // f = (x, velocity magnitude)
    void read_1d_slice_3d_vector_data(
            const       diy::Master::ProxyWithLink& cp,
            DomainArgs& args)
    {
        DomainArgs* a = &args;
        int tot_ndom_pts = 1;
        int nvars = 1;
        this->max_errs.resize(nvars);
        this->sum_sq_errs.resize(nvars);

        VectorXi ndom_pts(dom_dim);
        this->bounds_mins.resize(pt_dim);
        this->bounds_maxs.resize(pt_dim);
        for (int i = 0; i < dom_dim; i++)
        {
            ndom_pts(i)                     =  a->ndom_pts[i];
            tot_ndom_pts                    *= ndom_pts(i);
        }
        vector<float> vel(3 * tot_ndom_pts);

        // Construct point set to contain input
        if (args.structured)
            input = new mfa::PointSet<T>(dom_dim, pt_dim, tot_ndom_pts, ndom_pts);
        else
            input = new mfa::PointSet<T>(dom_dim, pt_dim, tot_ndom_pts);

        // rest is hard-coded for 1d

        // open file and seek to a slice in the center
        FILE *fd = fopen(a->infile.c_str(), "r");
        assert(fd);
        fseek(fd, (a->ndom_pts[0] * a->ndom_pts[1] * a->ndom_pts[2] / 2 + a->ndom_pts[0] * a->ndom_pts[1] / 2) * 12, SEEK_SET);

        // read all three components of velocity and compute magnitude
        if (!fread(&vel[0], sizeof(float), tot_ndom_pts * 3, fd))
        {
            fprintf(stderr, "Error: unable to read file\n");
            exit(0);
        }
        for (size_t i = 0; i < vel.size() / 3; i++)
        {
            input->domain(i, 1) = sqrt(vel[3 * i    ] * vel[3 * i    ] +
                    vel[3 * i + 1] * vel[3 * i + 1] +
                    vel[3 * i + 2] * vel[3 * i + 2]);
            input->domain(i, 1) *= a->s[0];
            // fprintf(stderr, "vel [%.3f %.3f %.3f] mag %.3f\n",
            //         vel[3 * i], vel[3 * i + 1], vel[3 * i + 2], range[i]);
        }

        // find extent of range
        for (size_t i = 0; i < (size_t)input->domain.rows(); i++)
        {
            if (i == 0 || input->domain(i, 1) < bounds_mins(1))
                bounds_mins(1) = input->domain(i, 1);
            if (i == 0 || input->domain(i, 1) > bounds_maxs(1))
                bounds_maxs(1) = input->domain(i, 1);
        }

        // set domain values (just equal to i, j; ie, dx, dy = 1, 1)
        int n = 0;
        for (size_t i = 0; i < (size_t)(ndom_pts(0)); i++)
        {
            input->domain(n, 0) = i;
            n++;
        }

        // extents
        bounds_mins(0) = 0.0;
        bounds_maxs(0) = input->domain(tot_ndom_pts - 1, 0);
        core_mins.resize(dom_dim);
        core_maxs.resize(dom_dim);
        for (int i = 0; i < dom_dim; i++)
        {
            core_mins(i) = bounds_mins(i);
            core_maxs(i) = bounds_maxs(i);
        }

        input->init_params();

        int verbose = a->verbose && cp.master()->communicator().rank() == 0; 
        this->mfa = new mfa::MFA<T>(dom_dim, verbose);
        
        // initialize MFA models (geometry, vars, etc)
        this->setup_models(cp, nvars, args);

        // debug
        cerr << "domain extent:\n min\n" << bounds_mins << "\nmax\n" << bounds_maxs << endl;
    }

    // read a floating point 3d vector dataset and take one 2-d surface out of the middle of it
    // f = (x, y, velocity magnitude)
    void read_2d_slice_3d_vector_data(
            const       diy::Master::ProxyWithLink& cp,
            DomainArgs& args)
    {
        DomainArgs* a = &args;
        int tot_ndom_pts = 1;
        int nvars = 1;
        this->max_errs.resize(nvars);
        this->sum_sq_errs.resize(nvars);
        VectorXi ndom_pts(dom_dim);
        this->bounds_mins.resize(pt_dim);
        this->bounds_maxs.resize(pt_dim);
        for (int i = 0; i < dom_dim; i++)
        {
            ndom_pts(i)                     =  a->ndom_pts[i];
            tot_ndom_pts                    *= ndom_pts(i);
        }
        vector<float> vel(3 * tot_ndom_pts);

        // Construct point set to contain input
        if (args.structured)
            input = new mfa::PointSet<T>(dom_dim, pt_dim, tot_ndom_pts, ndom_pts);
        else
            input = new mfa::PointSet<T>(dom_dim, pt_dim, tot_ndom_pts);

        // rest is hard-coded for 2d

        // open file and seek to a slice in the center
        FILE *fd = fopen(a->infile.c_str(), "r");
        assert(fd);
        // middle plane in z, offset = full x,y range * 1/2 z range
        fseek(fd, (a->ndom_pts[0] * a->ndom_pts[1] * a->ndom_pts[2] / 2) * 12, SEEK_SET);

        // read all three components of velocity and compute magnitude
        if (!fread(&vel[0], sizeof(float), tot_ndom_pts * 3, fd))
        {
            fprintf(stderr, "Error: unable to read file\n");
            exit(0);
        }
        for (size_t i = 0; i < vel.size() / 3; i++)
        {
            input->domain(i, 2) = sqrt(vel[3 * i    ] * vel[3 * i    ] +
                    vel[3 * i + 1] * vel[3 * i + 1] +
                    vel[3 * i + 2] * vel[3 * i + 2]);
            input->domain(i, 2) *= a->s[0];
//              fprintf(stderr, "vel [%.3f %.3f %.3f]\n",
//                      vel[3 * i], vel[3 * i + 1], vel[3 * i + 2]);
        }

        // find extent of range
        for (size_t i = 0; i < (size_t)input->domain.rows(); i++)
        {
            if (i == 0 || input->domain(i, 2) < bounds_mins(2))
                bounds_mins(2) = input->domain(i, 2);
            if (i == 0 || input->domain(i, 2) > bounds_maxs(2))
                bounds_maxs(2) = input->domain(i, 2);
        }

        // set domain values (just equal to i, j; ie, dx, dy = 1, 1)
        int n = 0;
        for (size_t j = 0; j < (size_t)(ndom_pts(1)); j++)
            for (size_t i = 0; i < (size_t)(ndom_pts(0)); i++)
            {
                input->domain(n, 0) = i;
                input->domain(n, 1) = j;
                n++;
            }

        // extents
        bounds_mins(0) = 0.0;
        bounds_mins(1) = 0.0;
        bounds_maxs(0) = input->domain(tot_ndom_pts - 1, 0);
        bounds_maxs(1) = input->domain(tot_ndom_pts - 1, 1);
        core_mins.resize(dom_dim);
        core_maxs.resize(dom_dim);
        for (int i = 0; i < this->dom_dim; i++)
        {
            core_mins(i) = bounds_mins(i);
            core_maxs(i) = bounds_maxs(i);
        }

        input->init_params();

        int verbose = a->verbose && cp.master()->communicator().rank() == 0; 
        this->mfa = new mfa::MFA<T>(dom_dim, verbose);

        // initialize MFA models (geometry, vars, etc)
        this->setup_models(cp, nvars, args);

        // debug
        cerr << "domain extent:\n min\n" << bounds_mins << "\nmax\n" << bounds_maxs << endl;
    }

    // read a floating point 3d vector dataset and take one 2d (parallel to x-y plane) subset
    // f = (x, y, velocity magnitude)
    void read_2d_subset_3d_vector_data(
            const       diy::Master::ProxyWithLink& cp,
            DomainArgs& args)
    {
        DomainArgs* a = &args;
        int tot_ndom_pts = 1;
        int nvars = 1;
        this->max_errs.resize(nvars);
        this->sum_sq_errs.resize(nvars);
        VectorXi ndom_pts(dom_dim);
        bounds_mins.resize(pt_dim);
        bounds_maxs.resize(pt_dim);
        for (int i = 0; i < dom_dim; i++)
        {
            ndom_pts(i)     =  a->ndom_pts[i];
            tot_ndom_pts    *= ndom_pts(i);
        }
        vector<float> vel(a->full_dom_pts[0] * a->full_dom_pts[1] * 3);

        // Construct point set to contain input
        if (args.structured)
            input = new mfa::PointSet<T>(dom_dim, pt_dim, tot_ndom_pts, ndom_pts);
        else
            input = new mfa::PointSet<T>(dom_dim, pt_dim, tot_ndom_pts);

        FILE *fd = fopen(a->infile.c_str(), "r");
        assert(fd);

        // rest is hard-coded for 2d

        // seek to start of desired full x-y plane
        size_t ofst = 0;                                                    // offset to seek to (in bytes)
        ofst += a->starts[2] * a->full_dom_pts[0] * a->full_dom_pts[1];     // z direction
        ofst *= 12;                                                         // 3 components * 4 bytes
        fseek(fd, ofst, SEEK_SET);

        // read all three components of velocity for the entire plane (not just the subset)
        if (!fread(&vel[0], sizeof(float), a->full_dom_pts[0] * a->full_dom_pts[1] * 3, fd))
        {
            fprintf(stderr, "Error: unable to read file\n");
            exit(0);
        }

        // compute velocity magnitude only for the points in the subset, dropping the rest
        size_t ijk[2] = {0, 0};                          // i,j,k indices of current point
        size_t n = 0;
        for (size_t i = 0; i < vel.size() / 3; i++)
        {
            // is the point in the subset?
            bool keep = true;
            if (ijk[0] < a->starts[0] || ijk[0] >= a->starts[0] + a->ndom_pts[0] ||
                    ijk[1] < a->starts[1] || ijk[1] >= a->starts[1] + a->ndom_pts[1])
                keep = false;

            // debug
            //                 fprintf(stderr, "i=%ld ijk=[%ld %ld] keep=%d\n", i, ijk[0], ijk[1], keep);

            if (keep)
            {
                input->domain(n, 0) = ijk[0];                  // domain is just i,j
                input->domain(n, 1) = ijk[1];
                // range (function value) is magnitude of velocity
                input->domain(n, 2) = sqrt(vel[3 * i    ] * vel[3 * i    ] +
                        vel[3 * i + 1] * vel[3 * i + 1] +
                        vel[3 * i + 2] * vel[3 * i + 2]);
                n++;
                // fprintf(stderr, "vel [%.3f %.3f %.3f] mag %.3f\n",
                //         vel[3 * i], vel[3 * i + 1], vel[3 * i + 2], range[i]);
            }

            // increment ijk
            if (ijk[0] == a->full_dom_pts[0] - 1)
            {
                ijk[0] = 0;
                ijk[1]++;
            }
            else
                ijk[0]++;
        }

        // find extent of range
        for (size_t i = 0; i < (size_t)input->domain.rows(); i++)
        {
            if (i == 0 || input->domain(i, 2) < bounds_mins(2))
                bounds_mins(2) = input->domain(i, 2);
            if (i == 0 || input->domain(i, 2) > bounds_maxs(2))
                bounds_maxs(2) = input->domain(i, 2);
        }

        // extent of domain is just lower left and upper right corner, which in row-major order
        // is the first point and the last point
        bounds_mins(0) = input->domain(0, 0);
        bounds_mins(1) = input->domain(0, 1);
        bounds_maxs(0) = input->domain(tot_ndom_pts - 1, 0);
        bounds_maxs(1) = input->domain(tot_ndom_pts - 1, 1);
        core_mins.resize(dom_dim);
        core_maxs.resize(dom_dim);
        for (int i = 0; i < dom_dim; i++)
        {
            core_mins(i) = bounds_mins(i);
            core_maxs(i) = bounds_maxs(i);
        }

        input->init_params();

        int verbose = a->verbose && cp.master()->communicator().rank() == 0; 
        this->mfa = new mfa::MFA<T>(dom_dim, verbose);

        // initialize MFA models (geometry, vars, etc)
        this->setup_models(cp, nvars, args);

        // debug
        cerr << "domain extent:\n min\n" << bounds_mins << "\nmax\n" << bounds_maxs << endl;
    }

    // read a floating point 3d vector dataset
    // f = (x, y, z, velocity magnitude)
    void read_3d_vector_data(
            const       diy::Master::ProxyWithLink& cp,
            DomainArgs& args)
    {
        DomainArgs* a = &args;
        int tot_ndom_pts = 1;
        int nvars = 1;
        this->max_errs.resize(nvars);
        this->sum_sq_errs.resize(nvars);
        VectorXi ndom_pts(dom_dim);
        this->bounds_mins.resize(pt_dim);
        this->bounds_maxs.resize(pt_dim);
        for (int i = 0; i < dom_dim; i++)
        {
            ndom_pts(i)                     =  a->ndom_pts[i];
            tot_ndom_pts                    *= ndom_pts(i);
        }

        // Construct point set to contain input
        if (args.structured)
            input = new mfa::PointSet<T>(dom_dim, pt_dim, tot_ndom_pts, ndom_pts);
        else
            input = new mfa::PointSet<T>(dom_dim, pt_dim, tot_ndom_pts);

        vector<float> vel(3 * tot_ndom_pts);

        FILE *fd = fopen(a->infile.c_str(), "r");
        assert(fd);

        // read all three components of velocity and compute magnitude
        if (!fread(&vel[0], sizeof(float), tot_ndom_pts * 3, fd))
        {
            fprintf(stderr, "Error: unable to read file\n");
            exit(0);
        }
        for (size_t i = 0; i < vel.size() / 3; i++)
        {
            input->domain(i, 3) = sqrt(vel[3 * i    ] * vel[3 * i    ] +
                    vel[3 * i + 1] * vel[3 * i + 1] +
                    vel[3 * i + 2] * vel[3 * i + 2]);
            input->domain(i, 3) *= a->s[0];
//             if (i < 1000)
//              fprintf(stderr, "vel [%.3f %.3f %.3f]\n",
//                      vel[3 * i], vel[3 * i + 1], vel[3 * i + 2]);
        }

        // rest is hard-coded for 3d

        // find extent of range
        for (size_t i = 0; i < (size_t)input->domain.rows(); i++)
        {
            if (i == 0 || input->domain(i, 3) < bounds_mins(3))
                bounds_mins(3) = input->domain(i, 3);
            if (i == 0 || input->domain(i, 3) > bounds_maxs(3))
                bounds_maxs(3) = input->domain(i, 3);
        }

        // set domain values (just equal to i, j; ie, dx, dy = 1, 1)
        int n = 0;
        for (size_t k = 0; k < (size_t)(ndom_pts(2)); k++)
            for (size_t j = 0; j < (size_t)(ndom_pts(1)); j++)
                for (size_t i = 0; i < (size_t)(ndom_pts(0)); i++)
                {
                    input->domain(n, 0) = i;
                    input->domain(n, 1) = j;
                    input->domain(n, 2) = k;
                    n++;
                }

        // extents
        bounds_mins(0) = 0.0;
        bounds_mins(1) = 0.0;
        bounds_mins(2) = 0.0;
        bounds_maxs(0) = input->domain(tot_ndom_pts - 1, 0);
        bounds_maxs(1) = input->domain(tot_ndom_pts - 1, 1);
        bounds_maxs(2) = input->domain(tot_ndom_pts - 1, 2);
        core_mins.resize(dom_dim);
        core_maxs.resize(dom_dim);
        for (int i = 0; i < dom_dim; i++)
        {
            core_mins(i) = bounds_mins(i);
            core_maxs(i) = bounds_maxs(i);
        }

        input->init_params();

        int verbose = a->verbose && cp.master()->communicator().rank() == 0; 
        this->mfa = new mfa::MFA<T>(dom_dim, verbose);

        // initialize MFA models (geometry, vars, etc)
        this->setup_models(cp, nvars, args);

        // debug
        cerr << "domain extent:\n min\n" << bounds_mins << "\nmax\n" << bounds_maxs << endl;
    }

    // read a floating point 3d vector time-varying dataset, ie, 4d
    // f = (x, y, z, t, velocity magnitude)
    void read_4d_vector_data(
            const       diy::Master::ProxyWithLink& cp,
            DomainArgs& args)
    {
        DomainArgs* a = &args;
        size_t tot_ndom_pts = 1;
        int nvars = 1;
        this->max_errs.resize(nvars);
        this->sum_sq_errs.resize(nvars);
        VectorXi ndom_pts(dom_dim);
        this->bounds_mins.resize(pt_dim);
        this->bounds_maxs.resize(pt_dim);
        for (int i = 0; i < dom_dim; i++)
        {
            ndom_pts(i)                     =  a->ndom_pts[i];
            tot_ndom_pts                    *= ndom_pts(i);
        }
        int num_skip = a->r;

        // construct point set to contain input
        if (args.structured)
            input = new mfa::PointSet<T>(dom_dim, pt_dim, tot_ndom_pts, ndom_pts);
        else
            input = new mfa::PointSet<T>(dom_dim, pt_dim, tot_ndom_pts);

        size_t space_ndom_pts = tot_ndom_pts / ndom_pts(3);    // total number of domain points in one time step
        vector<float> vel(3 * space_ndom_pts);

        ifstream fd;
        fd.open(a->infile);
        if (!fd.is_open())
        {
            fmt::print(stderr, "Error: read_4d_vector_data(): Unable to open file {}\n", a->infile);
            abort();
        }

        string line;

        for (auto j = 0; j < ndom_pts(3); j++)           // for all files
        {
            getline(fd, line);

            // debug
            fmt::print(stderr, "read_4d_vector_data(): opening file {}\n", line);

            ifstream cur_fd;
            cur_fd.open(line);
            if (!cur_fd.is_open())
            {
                fmt::print(stderr, "Error: read_4d_vector_data(): Unable to open file {}\n", line);
                abort();
            }

            size_t ofst = j * space_ndom_pts;           // starting offset in input->domain for this time step

            // read all three components of velocity and compute magnitude
            cur_fd.read((char*)(&vel[0]), space_ndom_pts * 3 * sizeof(float));
            if (!cur_fd)
            {
                fmt::print(stderr, "read_4d_vector_data(): unable to read file {} only {} bytes read\n", line, cur_fd.gcount());
                abort();
            }
            for (size_t i = 0; i < space_ndom_pts; i++)
            {
                input->domain(ofst + i, 4) =
                    sqrt(   vel[3 * i    ] * vel[3 * i    ] +
                            vel[3 * i + 1] * vel[3 * i + 1] +
                            vel[3 * i + 2] * vel[3 * i + 2] );
                input->domain(i, 4) *= a->s[0];
                // debug: print the first few velocities
//                 if (i < 5)
//                     fprintf(stderr, "vel [%.3f %.3f %.3f]\n", vel[3 * i], vel[3 * i + 1], vel[3 * i + 2]);
            }

            // rest is hard-coded for 4d

            // find extent of range
            for (size_t i = 0; i < (size_t)input->domain.rows(); i++)
            {
                if (i == 0 || input->domain(i, 4) < bounds_mins(4))
                    bounds_mins(4) = input->domain(i, 4);
                if (i == 0 || input->domain(i, 4) > bounds_maxs(4))
                    bounds_maxs(4) = input->domain(i, 4);
            }

            // set domain values (just equal to i, j; ie, dx, dy = 1, 1)
            size_t n = 0;
            for (size_t l = 0; l < (size_t)(ndom_pts(3)); l++)
                for (size_t k = 0; k < (size_t)(ndom_pts(2)); k++)
                    for (size_t j = 0; j < (size_t)(ndom_pts(1)); j++)
                        for (size_t i = 0; i < (size_t)(ndom_pts(0)); i++)
                        {
                            input->domain(n, 0) = i;
                            input->domain(n, 1) = j;
                            input->domain(n, 2) = k;
                            input->domain(n, 3) = l;
                            n++;
                        }

            cur_fd.close();
        }   // for all files
        fd.close();

        // extents
        bounds_mins(0) = 0.0;
        bounds_mins(1) = 0.0;
        bounds_mins(2) = 0.0;
        bounds_mins(3) = 0.0;
        bounds_maxs(0) = input->domain(tot_ndom_pts - 1, 0);
        bounds_maxs(1) = input->domain(tot_ndom_pts - 1, 1);
        bounds_maxs(2) = input->domain(tot_ndom_pts - 1, 2);
        bounds_maxs(3) = input->domain(tot_ndom_pts - 1, 3);
        core_mins.resize(dom_dim);
        core_maxs.resize(dom_dim);
        for (int i = 0; i < dom_dim; i++)
        {
            core_mins(i) = bounds_mins(i);
            core_maxs(i) = bounds_maxs(i);
        }

        input->init_params();
        this->mfa = new mfa::MFA<T>(dom_dim);

        // debug
        cerr << "domain extent:\n min\n" << bounds_mins << "\nmax\n" << bounds_maxs << endl;
    }

    // read a floating point 3d vector dataset and take a 3d subset out of it
    // f = (x, y, z, velocity magnitude)
    void read_3d_subset_3d_vector_data(
            const       diy::Master::ProxyWithLink& cp,
            DomainArgs& args)
    {
        DomainArgs* a = &args;
        int tot_ndom_pts = 1;
        int nvars = 1;
        this->max_errs.resize(nvars);
        this->sum_sq_errs.resize(nvars);
        VectorXi ndom_pts(dom_dim);
        bounds_mins.resize(pt_dim);
        bounds_maxs.resize(pt_dim);
        for (int i = 0; i < dom_dim; i++)
        {
            ndom_pts(i)     =  a->ndom_pts[i];
            tot_ndom_pts    *= ndom_pts(i);
        }

        // Construct point set to contain input
        if (args.structured)
            input = new mfa::PointSet<T>(dom_dim, pt_dim, tot_ndom_pts, ndom_pts);
        else
            input = new mfa::PointSet<T>(dom_dim, pt_dim, tot_ndom_pts);

        vector<float> vel(a->full_dom_pts[0] * a->full_dom_pts[1] * a->full_dom_pts[2] * 3);

        FILE *fd = fopen(a->infile.c_str(), "r");
        assert(fd);

        // rest is hard-coded for 3d

        // read all three components of velocity (not just the subset)
        if (!fread(&vel[0], sizeof(float), a->full_dom_pts[0] * a->full_dom_pts[1] * a->full_dom_pts[2] * 3, fd))
        {
            fprintf(stderr, "Error: unable to read file\n");
            exit(0);
        }

        // compute velocity magnitude only for the points in the subset, dropping the rest
        size_t ijk[3] = {0, 0, 0};                          // i,j,k indices of current point
        size_t n = 0;
        for (size_t i = 0; i < vel.size() / 3; i++)
        {
            // is the point in the subset?
            bool keep = true;
            if (ijk[0] < a->starts[0] || ijk[0] >= a->starts[0] + a->ndom_pts[0] ||
                    ijk[1] < a->starts[1] || ijk[1] >= a->starts[1] + a->ndom_pts[1] ||
                    ijk[2] < a->starts[2] || ijk[2] >= a->starts[2] + a->ndom_pts[2])
                keep = false;

            // debug
            //                 fprintf(stderr, "i=%ld ijk=[%ld %ld %ld] keep=%d\n", i, ijk[0], ijk[1], ijk[2], keep);

            if (keep)
            {
                input->domain(n, 0) = ijk[0];                  // domain is just i,j
                input->domain(n, 1) = ijk[1];
                input->domain(n, 2) = ijk[2];
                input->domain(n, 3) = sqrt(vel[3 * i    ] * vel[3 * i    ] +
                        vel[3 * i + 1] * vel[3 * i + 1] +
                        vel[3 * i + 2] * vel[3 * i + 2]);
                n++;
                // fprintf(stderr, "vel [%.3f %.3f %.3f] mag %.3f\n",
                //         vel[3 * i], vel[3 * i + 1], vel[3 * i + 2], range[i]);
            }

            // increment ijk
            if (ijk[0] == a->full_dom_pts[0] - 1)
            {
                ijk[0] = 0;
                if (ijk[1] == a->full_dom_pts[1] - 1)
                {
                    ijk[1] = 0;
                    ijk[2]++;
                }
                else
                    ijk[1]++;
            }
            else
                ijk[0]++;
        }

        // find extent of range
        for (size_t i = 0; i < (size_t)input->domain.rows(); i++)
        {
            if (i == 0 || input->domain(i, 3) < bounds_mins(3))
                bounds_mins(3) = input->domain(i, 3);
            if (i == 0 || input->domain(i, 3) > bounds_maxs(3))
                bounds_maxs(3) = input->domain(i, 3);
        }

        // extent of domain is just lower left and upper right corner, which in row-major order
        // is the first point and the last point
        bounds_mins(0) = input->domain(0, 0);
        bounds_mins(1) = input->domain(0, 1);
        bounds_mins(2) = input->domain(0, 2);
        bounds_maxs(0) = input->domain(tot_ndom_pts - 1, 0);
        bounds_maxs(1) = input->domain(tot_ndom_pts - 1, 1);
        bounds_maxs(2) = input->domain(tot_ndom_pts - 1, 2);
        core_mins.resize(dom_dim);
        core_maxs.resize(dom_dim);
        for (int i = 0; i < dom_dim; i++)
        {
            core_mins(i) = bounds_mins(i);
            core_maxs(i) = bounds_maxs(i);
        }

        input->init_params();

        int verbose = a->verbose && cp.master()->communicator().rank() == 0; 
        this->mfa = new mfa::MFA<T>(dom_dim, verbose);

        // initialize MFA models (geometry, vars, etc)
        this->setup_models(cp, nvars, args);

        // debug
        cerr << "domain extent:\n min\n" << bounds_mins << "\nmax\n" << bounds_maxs << endl;
    }

    // read a floating point 2d scalar dataset
    // f = (x, y, value)
    void read_2d_scalar_data(
            const       diy::Master::ProxyWithLink& cp,
            DomainArgs& args)
    {
        DomainArgs* a = &args;
        int tot_ndom_pts = 1;
        int nvars = 1;
        this->max_errs.resize(nvars);
        this->sum_sq_errs.resize(nvars);
        VectorXi ndom_pts(dom_dim);
        bounds_mins.resize(pt_dim);
        bounds_maxs.resize(pt_dim);
        for (int i = 0; i < dom_dim; i++)
        {
            ndom_pts(i)     =  a->ndom_pts[i];
            tot_ndom_pts    *= ndom_pts(i);
        }

        // Construct point set to contain input
        if (args.structured)
            input = new mfa::PointSet<T>(dom_dim, pt_dim, tot_ndom_pts, ndom_pts);
        else
            input = new mfa::PointSet<T>(dom_dim, pt_dim, tot_ndom_pts);

        vector<float> val(tot_ndom_pts);

        FILE *fd = fopen(a->infile.c_str(), "r");
        assert(fd);

        // read data values
        if (!fread(&val[0], sizeof(float), tot_ndom_pts, fd))
        {
            fprintf(stderr, "Error: unable to read file\n");
            exit(0);
        }
        for (size_t i = 0; i < val.size(); i++)
            input->domain(i, 2) = val[i];

        // rest is hard-coded for 3d

        // find extent of range
        for (size_t i = 0; i < (size_t)input->domain.rows(); i++)
        {
            if (i == 0 || input->domain(i, 2) < bounds_mins(2))
                bounds_mins(2) = input->domain(i, 2);
            if (i == 0 || input->domain(i, 2) > bounds_maxs(2))
                bounds_maxs(2) = input->domain(i, 2);
        }

        // set domain values (just equal to i, j; ie, dx, dy = 1, 1)
        int n = 0;
        for (size_t j = 0; j < (size_t)(ndom_pts(1)); j++)
            for (size_t i = 0; i < (size_t)(ndom_pts(0)); i++)
            {
                input->domain(n, 0) = i;
                input->domain(n, 1) = j;
                n++;
            }

        // extents
        bounds_mins(0) = 0.0;
        bounds_mins(1) = 0.0;
        bounds_maxs(0) = input->domain(tot_ndom_pts - 1, 0);
        bounds_maxs(1) = input->domain(tot_ndom_pts - 1, 1);
        core_mins.resize(dom_dim);
        core_maxs.resize(dom_dim);
        for (int i = 0; i < dom_dim; i++)
        {
            core_mins(i) = bounds_mins(i);
            core_maxs(i) = bounds_maxs(i);
        }

        input->init_params();

        int verbose = a->verbose && cp.master()->communicator().rank() == 0; 
        this->mfa = new mfa::MFA<T>(dom_dim, verbose);

        // initialize MFA models (geometry, vars, etc)
        this->setup_models(cp, nvars, args);

        // debug
        cerr << "domain extent:\n min\n" << bounds_mins << "\nmax\n" << bounds_maxs << endl;
    }

    // read a floating point 3d scalar dataset
    // f = (x, y, z, value)
    template <typename P>                   // input file precision (e.g., float or double)
    void read_3d_scalar_data(
            const       diy::Master::ProxyWithLink& cp,
            DomainArgs& args)
    {
        DomainArgs* a = &args;
        int tot_ndom_pts = 1;
        int nvars = 1;
        this->max_errs.resize(nvars);
        this->sum_sq_errs.resize(nvars);
        VectorXi ndom_pts(dom_dim);
        bounds_mins.resize(pt_dim);
        bounds_maxs.resize(pt_dim);
        for (int i = 0; i < dom_dim; i++)
        {
            ndom_pts(i)     =  a->ndom_pts[i];
            tot_ndom_pts    *= ndom_pts(i);
        }

        // Construct point set to contain input
        if (args.structured)
            input = new mfa::PointSet<T>(dom_dim, pt_dim, tot_ndom_pts, ndom_pts);
        else
            input = new mfa::PointSet<T>(dom_dim, pt_dim, tot_ndom_pts);

        vector<P> val(tot_ndom_pts);

        FILE *fd = fopen(a->infile.c_str(), "r");
        assert(fd);

        // read data values
        if (!fread(&val[0], sizeof(P), tot_ndom_pts, fd))
        {
            fprintf(stderr, "Error: unable to read file\n");
            exit(0);
        }
        for (size_t i = 0; i < val.size(); i++)
            input->domain(i, 3) = val[i];

        // rest is hard-coded for 3d

        // find extent of range
        for (size_t i = 0; i < (size_t)input->domain.rows(); i++)
        {
            if (i == 0 || input->domain(i, 3) < bounds_mins(3))
                bounds_mins(3) = input->domain(i, 3);
            if (i == 0 || input->domain(i, 3) > bounds_maxs(3))
                bounds_maxs(3) = input->domain(i, 3);
        }

        // set domain values (just equal to i, j; ie, dx, dy = 1, 1)
        int n = 0;
        for (size_t k = 0; k < (size_t)(ndom_pts(2)); k++)
            for (size_t j = 0; j < (size_t)(ndom_pts(1)); j++)
                for (size_t i = 0; i < (size_t)(ndom_pts(0)); i++)
                {
                    input->domain(n, 0) = i;
                    input->domain(n, 1) = j;
                    input->domain(n, 2) = k;
                    n++;
                }

        // extents
        bounds_mins(0) = 0.0;
        bounds_mins(1) = 0.0;
        bounds_mins(2) = 0.0;
        bounds_maxs(0) = input->domain(tot_ndom_pts - 1, 0);
        bounds_maxs(1) = input->domain(tot_ndom_pts - 1, 1);
        bounds_maxs(2) = input->domain(tot_ndom_pts - 1, 2);
        core_mins.resize(dom_dim);
        core_maxs.resize(dom_dim);
        for (int i = 0; i < dom_dim; i++)
        {
            core_mins(i) = bounds_mins(i);
            core_maxs(i) = bounds_maxs(i);
        }

        input->init_params();

        int verbose = a->verbose && cp.master()->communicator().rank() == 0; 
        this->mfa = new mfa::MFA<T>(dom_dim, verbose);

        // initialize MFA models (geometry, vars, etc)
        this->setup_models(cp, nvars, args);

        // debug
        cerr << "domain extent:\n min\n" << bounds_mins << "\nmax\n" << bounds_maxs << endl;
    }


    void read_3d_unstructured_data(
            const       diy::Master::ProxyWithLink& cp,
            DomainArgs& args,
            int         varid,
            int         all_vars,           // total # scalar variables contained in infile
            int         geom_dim)       
    {
        int nvars = 1;
        this->max_errs.resize(nvars);
        this->sum_sq_errs.resize(nvars);
        core_mins.resize(dom_dim);
        core_maxs.resize(dom_dim);
        bounds_mins.resize(pt_dim);
        bounds_maxs.resize(pt_dim);

        input = new mfa::PointSet<T>(dom_dim, pt_dim, args.tot_ndom_pts);

        // vector<float> vel(pt_dim * args.tot_ndom_pts);

        FILE *fd = fopen(args.infile.c_str(), "r");
        assert(fd);

        // // read file into buffer
        // if (!fread(&vel[0], sizeof(float), args.tot_ndom_pts * pt_dim, fd))
        // {
        //     fprintf(stderr, "Error: unable to read file\n");
        //     exit(0);
        // }


        // build PointSet
        float val = 0;
        for (int i = 0; i < input->npts; i++)
        {
            for (int k = 0; k < geom_dim; k++)
            {
                fscanf(fd, "%f", &val);
                if (k < dom_dim)
                {
                    input->domain(i, k) = val;
                }
            }
            for (int k = 0; k < all_vars; k++)  // read all vars but only store varid
            {
                fscanf(fd, "%f", &val);
                if (k == varid)
                {
                    input->domain(i, dom_dim) = val;
                }
            }

            // for (int k = 0; k < pt_dim; k++)
            // {
            //     fscanf(fd, "%f", &val);
            //     input->domain(i, k) = val;
            //     // input->domain(i, k) = vel[i * pt_dim + k];
            // }
        }

        // compute bounds in each dimension
        for (int i = 0; i < pt_dim; i++)
        {
            bounds_mins = input->domain.colwise().minCoeff();
            bounds_maxs = input->domain.colwise().maxCoeff();
        }
        core_mins = bounds_mins.head(dom_dim);
        core_maxs = bounds_maxs.head(dom_dim);

        VectorX<T> dom_mins(dom_dim), dom_maxs(dom_dim);
        for (int i = 0; i < dom_dim; i++)
        {
            dom_mins(i) = args.min[i];
            dom_maxs(i) = args.max[i];
        }
        input->init_params(dom_mins, dom_maxs);

        int verbose = args.verbose && cp.master()->communicator().rank() == 0; 
        this->mfa = new mfa::MFA<T>(dom_dim, verbose);

        // initialize MFA models (geometry, vars, etc)
        this->setup_models(cp, nvars, args);

        // debug
        cerr << "domain extent:\n min\n" << bounds_mins << "\nmax\n" << bounds_maxs << endl;
    }

    void get_box_intersections(
        T alpha,
        T rho,
        T& x0,
        T& y0,
        T& x1,
        T& y1,
        const VectorX<T>& mins,
        const VectorX<T>& maxs)
    {
        T xl = mins(0);
        T xh = maxs(0);
        T yl = mins(1);
        T yh = maxs(1);

        T yh_int = (rho - yh * sin(alpha)) / cos(alpha);
        T yl_int = (rho - yl * sin(alpha)) / cos(alpha);
        T xh_int = (rho - xh * cos(alpha)) / sin(alpha);
        T xl_int = (rho - xl * cos(alpha)) / sin(alpha);
        // T x0, x1, y0, y1;

        // cerr << "ia=" << ia << ", ir=" << ir << endl;
        // cerr << "rho=" << rho << ", alpha=" << alpha << endl;
        // cerr << xl_int << " " << xh_int << " " << yl_int << " " << yh_int << endl;

        // "box intersection" setup
        // start/end coordinates of the ray formed by intersecting 
        // the line with bounding box of the data
        if (alpha == 0)    // vertical lines (top to bottom)
        {
            x0 = rho;
            y0 = yh;
            x1 = rho;
            y1 = yl;
        }
        else if (sin(alpha) == 0 && alpha > 0) // vertical lines (bottom to top)
        {
            x0 = rho;
            y0 = yl;
            x1 = rho;
            y1 = yh;
        }
        else if (cos(alpha)==0) // horizontal lines
        {
            x0 = xl;
            y0 = rho;
            x1 = xh;
            y1 = rho;
        }
        else if (xl_int >= yl && xl_int <= yh)  // enter left
        {
            x0 = xl;
            y0 = xl_int;

            if (yl_int >= xl && yl_int <= xh)   // enter left, exit bottom
            {
                y1 = yl;
                x1 = yl_int;
            }
            else if (yh_int >= xl && yh_int <= xh)  // enter left, exit top
            {
                y1 = yh;
                x1 = yh_int;
            }
            else if (xh_int >= yl && xh_int <= yh)  // enter left, exit right
            {
                x1 = xh;
                y1 = xh_int;
            }
            else
            {
                cerr << "ERROR: invalid state 1" << endl;
                // cerr << "ia = " << ia << ", ir = " << ir << endl;
                exit(1);
            }
        }
        else if (yl_int >= xl && yl_int <= xh)  // enter or exit bottom
        {
            if (yh_int >= xl && yh_int <= xh)   // enter/exit top & bottom
            {
                if (sin(alpha) == 0)    // vertical line case (should have been handled above)
                {
                    cerr << "ERROR: invalid state 6" << endl;
                    x0 = yl_int;
                    y0 = yl;
                    x1 = yh_int;
                    y1 = yh;
                }
                else if (sin(alpha) == 0 && alpha > 0)     // opposite vertical line case (should have been handled above)
                {
                    cerr << "ERROR: invalid state 7" << endl;
                    x0 = yh_int;
                    y0 = yh;
                    x1 = yl_int;
                    y1 = yl;
                }
                // else if (yl_int < yh_int)   // enter bottom, exit top
                else if (alpha > 3.14159265358979/2)
                { 
                    x0 = yl_int;
                    y0 = yl;
                    x1 = yh_int;
                    y1 = yh;
                }
                // else if (yl_int > yh_int)   // enter top, exit bottom
                else if (alpha < 3.14159265358979/2)
                {
                    x0 = yh_int;
                    y0 = yh;
                    x1 = yl_int;
                    y1 = yl;
                }
                else
                {
                    cerr << "ERROR: invalid state 2" << endl;
                    // cerr << "ia = " << ia << ", ir = " << ir << endl;
                    exit(1);
                }
            }
            else if (xh_int >= yl && xh_int <= yh)  // enter bottom, exit right
            {
                x0 = yl_int;
                y0 = yl;
                x1 = xh;
                y1 = xh_int;
            }
            else
            {
                cerr << "ERROR: invalid state 3" << endl;
                // cerr << "ia = " << ia << ", ir = " << ir << endl;
                exit(1);
            }
        }
        else if (yh_int >= xl && yh_int <= xh)  // enter top (cannot be exit top b/c of cases handled previously)
        {
            if (xh_int >= yl && xh_int <= yh)   // enter top, exit right
            {
                x0 = yh_int;
                y0 = yh;
                x1 = xh;
                y1 = xh_int;
            }
            else
            {
                cerr << "ERROR: invalid state 4" << endl;
                // cerr << "ia = " << ia << ", ir = " << ir << endl;
                exit(1);
            }
        }
        else
        {
            x0 = 0;
            y0 = 0;
            x1 = 0;
            y1 = 0;
            // cerr << "ERROR: invalid state 5" << endl;
            // cerr << "ia = " << ia << ", ir = " << ir << endl;
            // exit(1);
        }
    }

    // ONLY 2d AT THE MOMENT
    void create_ray_model(
        const       diy::Master::ProxyWithLink& cp,
        DomainArgs& args,
        bool fixed_length,
        int n_samples,
        int n_rho,
        int n_alpha,
        int v_samples,
        int v_rho,
        int v_alpha)
    {
        // precondition: Block already contains a fully encoded MFA
        DomainArgs* a = &args;

        const double pi = 3.14159265358979;
        assert (dom_dim == 2); // TODO: extended to any dimensionality
        if (n_samples == 0 || n_rho == 0 || n_alpha == 0)
        {
            cerr << "ERROR: Did not set n_samples, n_rho, or n_alpha before creating a ray model. See command line help" << endl;
            exit(1);
        }
        if (v_samples == 0 || v_rho == 0 || v_alpha == 0)
        {
            cerr << "ERROR: Did not set v_samples, v_rho, or v_alpha before creating a ray model. See command line help" << endl;
            exit(1);
        }

        int new_dd = dom_dim + 1;   // new dom_dim
        int new_pd = pt_dim + 1;    // new pt_dim

        VectorXi ndom_pts{{n_samples, n_rho, n_alpha}};
        int npts = ndom_pts.prod();

        mfa::PointSet<T>* ray_input = nullptr;
        if (fixed_length)
            ray_input = new mfa::PointSet<T>(new_dd, new_pd, npts);
        else
            ray_input = new mfa::PointSet<T>(new_dd, new_pd, npts, ndom_pts);
       

        // extents of domain in physical space
        VectorX<T> param(dom_dim);
        VectorX<T> outpt(pt_dim);
        const T xl = bounds_mins(0);
        const T xh = bounds_maxs(0);
        const T yl = bounds_mins(1);
        const T yh = bounds_maxs(1);

        this->box_mins = bounds_mins.head(dom_dim);
        this->box_maxs = bounds_maxs.head(dom_dim);

        // TODO: make this generic
        double r_lim = 0;
        if (fixed_length)
        {
            double max_radius = max(max(abs(xl),abs(xh)), max(abs(yl),abs(yh)));
            r_lim = max_radius * 1.5;
        } 
        else
        {
            r_lim = 0.99 * xh; // HACK this only works for square domains centered at origin, and for the "box intersection" setup
        }
        double dr = r_lim * 2 / (n_rho-1);
        double da = pi / (n_alpha-1); // d_alpha; amount to rotate on each slice

        // fill ray data set
        double alpha    = 0;   // angle of rotation
        double rho      = -r_lim;
        for (int ia = 0; ia < n_alpha; ia++)
        {
            alpha = ia * da;

            for (int ir = 0; ir < n_rho; ir++)
            {
                rho = -r_lim + ir * dr;

                T x0, y0, x1, y1, span_x, span_y;
                if (fixed_length)
                {
                    // "parallel-plate setup"
                    // start/end coordinates of the ray (alpha, rho)
                    // In this setup the length of every segment (x0,y0)--(x1,y1) is constant
                    span_x = 2 * r_lim * sin(alpha);
                    span_y = 2 * r_lim * cos(alpha);
                    x0 = rho * cos(alpha) - r_lim * sin(alpha);
                    x1 = rho * cos(alpha) + r_lim * sin(alpha);
                    y0 = rho * sin(alpha) + r_lim * cos(alpha);
                    y1 = rho * sin(alpha) - r_lim * cos(alpha);
                }
                else
                {
                    get_box_intersections(alpha, rho, x0, y0, x1, y1, this->box_mins, this->box_maxs);
                    span_x = x1 - x0;
                    span_y = y1 - y0;
                }

                
                // "rotating chords" setup
                // start/end coordinates of the chord formed by intersecting 
                // the line with the circle of radius r_lim
                // T delta_x = 2*sqrt(r_lim*r_lim - rho*rho) * sin(alpha);
                // T delta_y = 2*sqrt(r_lim*r_lim - rho*rho) * cos(alpha);
                // T x0 = rho * cos(alpha) - delta_x/2;
                // T x1 = rho * cos(alpha) + delta_x/2;
                // T y0 = rho * sin(alpha) + delta_y/2;
                // T y1 = rho * sin(alpha) - delta_y/2;

                T dx = span_x / (n_samples-1);
                T dy = span_y / (n_samples-1);

                // cerr << "x0: " << x0 << ", x1: " << x1 << endl;
                // cerr << "y0: " << y0 << ", y1: " << y1 << endl;
                // cerr << "dx: " << dx << endl;
                // cerr << "dy: " << dy << endl;
                // cerr << "span_x: " << span_x << endl;
                // cerr << "span_y: " << span_y << endl;

                for (int is = 0; is < n_samples; is++)
                {
                    int idx = ia*n_rho*n_samples + ir*n_samples + is;
                    ray_input->domain(idx, 0) = (double)is / (n_samples-1);
                    ray_input->domain(idx, 1) = rho;
                    ray_input->domain(idx, 2) = alpha;

                    T x = x0 + is * dx;
                    T y = 0;

                    if (fixed_length)
                        y = y0 - is * dy;
                    else
                        y = y0 + is * dy;

                    // If this point is not in the original domain
                    if (x < xl - 1e-8 || x > xh + 1e-8 || y < yl - 1e-8 || y > yh + 1e-8)
                    {
                        if (fixed_length)  // do nothing in fixed_length setting
                        {
                            continue;
                        }
                        else                // else complain and zero-pad (this should not happen)
                        {
                            cerr << "NOT IN DOMAIN" << endl;
                            cerr << "  " << x << "\t" << y << endl;
                            ray_input->domain(idx,3) = 0;
                        }
                    }
                    else    // point is in domain, decode value from existing MFA
                    {
                        param(0) = (x - xl) / (xh - xl);
                        param(1) = (y - yl) / (yh - yl);

                        // Truncate to [0,1] in the presence of small round-off errors
                        param(0) = param(0) < 0 ? 0 : param(0);
                        param(1) = param(1) < 0 ? 0 : param(1);
                        param(0) = param(0) > 1 ? 1 : param(0);
                        param(1) = param(1) > 1 ? 1 : param(1);

                        outpt.resize(pt_dim);
                        this->mfa->Decode(param, outpt);
                        ray_input->domain.block(idx, new_dd, 1, pt_dim - dom_dim) = outpt.tail(pt_dim - dom_dim).transpose();
                    }
                }
            }
        }
        
        // Set parameters for new input
        VectorX<T> input_mins(new_dd), input_maxs(new_dd);
        if (fixed_length)
        {
            input_mins(0) = 0; input_maxs(0) = 1;
            input_mins(1) = -r_lim; input_maxs(1) = r_lim;
            input_mins(2) = 0; input_maxs(2) = pi;
        }
        cerr << "input_mins: " << input_mins << endl;
        cerr << "input_maxs: " << input_maxs << endl;

        if (fixed_length)
            ray_input->set_bounds(input_mins, input_maxs);

        ray_input->init_params();

        // ------------ Creation of new MFA ------------- //
        //
        // Create a new top-level MFA
        int verbose = a->verbose && cp.master()->communicator().rank() == 0; 
        mfa::MFA<T>* ray_mfa = new mfa::MFA<T>(new_dd, verbose);

        // Set up new geometry
        ray_mfa->AddGeometry(new_dd);

        // Set nctrl_pts, degree for variables
        VectorXi nctrl_pts(new_dd);
        VectorXi p(new_dd);
        for (auto i = 0; i< this->mfa->nvars(); i++)
        {
            int min_p = 20;
            int max_nctrl_pts = 0;
            for (int j = 0; j < dom_dim; j++)
            {
                if (this->mfa->var(i).p(j) < min_p)
                    min_p = this->mfa->var(i).p(j);

                if (this->mfa->var(i).tmesh.tensor_prods[0].nctrl_pts(j) > max_nctrl_pts)
                    max_nctrl_pts = this->mfa->var(i).tmesh.tensor_prods[0].nctrl_pts(j);
            }

            // TODO: this needs to be fixed
            // its possible that max_nctrl_pts is too many if one dimension is much smaller than the others.
            for (auto j = 0; j < new_dd; j++)
            {
                // p(j)  = 3;
                p(j)            = min_p;
                // nctrl_pts(j)    = max_nctrl_pts * floor(sqrt(2));
            }

            nctrl_pts(0) = v_samples;
            nctrl_pts(1) = v_rho;
            nctrl_pts(2) = v_alpha;
            // p(2) = 2;

            ray_mfa->AddVariable(p, nctrl_pts, 1);
        }

        // Encode ray model. TODO: regularized encode
        bool force_unified = fixed_length;  // force a unified encoding to use the regularizer
        ray_mfa->FixedEncode(*ray_input, a->regularization, args.reg1and2, false, force_unified);


        // ----------- Replace old block members with new ---------- //
        // reset block members as needed
        dom_dim = new_dd;
        pt_dim = new_pd;

        // replace original mfa with ray-mfa
        delete this->mfa;
        this->mfa = ray_mfa;
        ray_mfa = nullptr;

        // replace original input with ray-model input
        delete input;
        input = ray_input;
        ray_input = nullptr;

        if (new_pd != this->mfa->pt_dim)    // sanity check
        {
            cerr << "ERROR: pt_dim does not match in create_ray_model()" << endl;
            exit(1);
        }

        VectorX<T> old_bounds_mins = bounds_mins;
        VectorX<T> old_bounds_maxs = bounds_maxs;

        bounds_mins.resize(pt_dim);
        bounds_maxs.resize(pt_dim);
        bounds_mins(0) = 0;
        bounds_maxs(0) = 1;
        bounds_mins(1) = -r_lim;
        bounds_maxs(1) = r_lim;
        bounds_mins(2) = 0;
        bounds_maxs(2) = pi;
        for (int i = 0; i < this->mfa->pt_dim - this->mfa->geom_dim; i++)
        {
            bounds_mins(3+i) = old_bounds_mins(2+i);
            bounds_maxs(3+i) = old_bounds_maxs(2+i);
        }
        core_mins = bounds_mins.head(dom_dim);
        core_maxs = bounds_maxs.head(dom_dim);

        this->max_errs.resize(this->mfa->nvars());
        this->sum_sq_errs.resize(this->mfa->nvars());

        this->is_ray_model = true;


        // --------- Decode (for visualization) --------- //
        // this->decode_block(cp, 1, 0);
        // this->range_error(cp, 1, true, true);

        vector<int> grid_size = {100, 100, 100};
        VectorXi gridpoints(3);
        gridpoints(0) = grid_size[0];
        gridpoints(1) = grid_size[1];
        gridpoints(2) = grid_size[2];
        this->decode_block_grid(cp, 1, grid_size);
        

cerr << "\n===========" << endl;
cerr << "f(x) = sin(x) hardcoded in create_ray_model()" << endl;
cerr << "===========\n" << endl;
        delete this->errs;
        this->errs = new mfa::PointSet<T>(dom_dim, pt_dim, gridpoints.prod(), gridpoints);
        outpt = VectorX<T>::Zero(1);
        for (int k = 0; k < grid_size[2]; k++)
        {
            for (int j = 0; j < grid_size[1]; j++)
            {
                T rh_param = (T) j / (grid_size[1]-1);
                T al_param = (T) k / (grid_size[2]-1);
                T rh = input->dom_mins(1) + (input->dom_maxs(1) - input->dom_mins(1)) * rh_param;
                T al = input->dom_mins(2) + (input->dom_maxs(2) - input->dom_mins(2)) * al_param;

                T x0, y0, x1, y1, span_x, span_y;

                // "parallel-plate setup"
                // start/end coordinates of the ray (alpha, rho)
                // In this setup the length of every segment (x0,y0)--(x1,y1) is constant
                span_x = 2 * r_lim * sin(al);
                span_y = 2 * r_lim * cos(al);
                x0 = rh * cos(al) - r_lim * sin(al);
                x1 = rh * cos(al) + r_lim * sin(al);
                y0 = rh * sin(al) + r_lim * cos(al);
                y1 = rh * sin(al) - r_lim * cos(al);

                T dx = span_x / (grid_size[0]-1);
                T dy = span_y / (grid_size[0]-1);

                for (int i = 0; i < grid_size[0]; i++)
                {
                    T t_param = (T)i / (grid_size[0]-1);
                    int idx = k*grid_size[0]*grid_size[1] + j*grid_size[0] + i;
                    T a = input->dom_mins(0) + (input->dom_maxs(0) - input->dom_mins(0)) / (grid_size[0]-1) * i;
                    
                    T x = x0 + i * dx;
                    T y = 0;

                    if (fixed_length)
                        y = y0 - i * dy;
                    else
                        y = y0 + i * dy;
                    
                    param(0) = t_param;
                    param(1) = rh_param;
                    param(2) = al_param;

                    // Truncate to [0,1] in the presence of small round-off errors
                    param(0) = param(0) < 0 ? 0 : param(0);
                    param(1) = param(1) < 0 ? 0 : param(1);
                    param(2) = param(2) < 0 ? 0 : param(2);
                    param(0) = param(0) > 1 ? 1 : param(0);
                    param(1) = param(1) > 1 ? 1 : param(1);
                    param(2) = param(2) > 1 ? 1 : param(2);

                    this->mfa->DecodeVar(0, param, outpt);

                    T trueval = sin(x) * sin(y);

                    this->errs->domain(idx, 0) = t_param;
                    this->errs->domain(idx, 1) = rh;
                    this->errs->domain(idx, 2) = al;
                    this->errs->domain(idx, 3) = abs(trueval - outpt(0));

                    // ignore "errors" when querying outside the domain
                    if (x < xl || x > xh || y < yl || y > yh)
                        this->errs->domain(idx, 3) = 0;
                }
            }
        }

        // Compute error metrics
        MatrixX<T>& errpts = this->errs->domain;

        for (auto j = dom_dim; j < this->errs->pt_dim; j++)
            this->sum_sq_errs[j - dom_dim] = 0.0;
        for (auto i = 0; i < this->errs->npts; i++)
        {
            for (auto j = dom_dim; j < this->errs->pt_dim; j++)
            {
                this->sum_sq_errs[j - dom_dim] += (errpts(i, j) * errpts(i, j));
                if ((i == 0 && j == dom_dim) || errpts(i, j) > this->max_errs[j - dom_dim])
                    this->max_errs[j - dom_dim] = errpts(i, j);
            }
        }
    }

    pair<T,T> dualCoords(const VectorX<T>& a, const VectorX<T>& b)
    {
        const double pi = 3.14159265358979;

        T a_x = a(0);
        T a_y = a(1);
        T b_x = b(0);
        T b_y = b(1);

         // distance in x and y between the endpoints of the segment
        T delta_x = b_x - a_x;
        T delta_y = b_y - a_y;


        T alpha = -1;
        T rho = 0;

        if (a_x == b_x)
        {
            alpha = 0;
            rho = a_x;
        }
        else
        {
            T m = (b_y-a_y)/(b_x-a_x);
            alpha = pi/2 - atan(-m);            // acot(x) = pi/2 - atan(x)
            rho = (a_y - m*a_x)/(sqrt(1+m*m));  // cos(atan(x)) = 1/sqrt(1+m*m), sin(pi/2-x) = cos(x)
        }

        return make_pair(alpha, rho);
    }

    T integrate_ray(
        const   diy::Master::ProxyWithLink& cp,
        const   VectorX<T>& a,
        const   VectorX<T>& b,
                bool fixed_length)
    {
        const double pi = 3.14159265358979;
        const bool verbose = false;

        // TODO: This is for 2d only right now
        if (a.size() != 2 && b.size() != 2)
        {
            cerr << "Incorrect dimension in integrate ray" << endl;
            exit(1);
        }

        auto ar_coords = dualCoords(a, b);
        T alpha = ar_coords.first;
        T rho   = ar_coords.second;

        T a_x = a(0);
        T a_y = a(1);
        T b_x = b(0);
        T b_y = b(1);

        // // distance in x and y between the endpoints of the segment
        // T delta_x = b_x - a_x;
        // T delta_y = b_y - a_y;

        // T m = (b_y-a_y)/(b_x-a_x);
        // T alpha = -1;
        // T rho = 0;

        // if (a_x == b_x)
        // {
        //     alpha = 0;
        //     rho = a_x;
        // }
        // else
        // {
        //     alpha = pi/2 - atan(-m);          // acot(x) = pi/2 - atan(x)
        //     rho = (a_y - m*a_x)/(sqrt(1+m*m));     // cos(atan(x)) = 1/sqrt(1+m*m), sin(pi/2-x) = cos(x)
        // }

        T x0, x1, y0, y1;   // end points of full line
        T u0 = 0, u1 = 0;
        T length = 0;
        T r_lim = bounds_maxs(1);   // WARNING TODO: make r_lim query-able in RayMFA class
        if (fixed_length)
        {
            x0 = rho * cos(alpha) - r_lim * sin(alpha);
            x1 = rho * cos(alpha) + r_lim * sin(alpha);
            y0 = rho * sin(alpha) + r_lim * cos(alpha);
            y1 = rho * sin(alpha) - r_lim * cos(alpha);
        }
        else
        {
            get_box_intersections(alpha, rho, x0, y0, x1, y1, this->box_mins, this->box_maxs);
        }

        // parameter values along ray for 'start' and 'end'
        // compute in terms of Euclidean distance to avoid weird cases
        //   when line is nearly horizontal or vertical
        T x_sep = abs(x1 - x0);
        T y_sep = abs(y1 - y0);
        if (fixed_length)
            length = 2 * r_lim;
        else
            length = sqrt(x_sep*x_sep + y_sep*y_sep);
        
        if (x_sep > y_sep)  // want to avoid dividing by near-epsilon numbers
        {
            u0 = abs(a_x - x0) / x_sep;
            u1 = abs(b_x - x0) / x_sep;
        }
        else
        {
            u0 = abs(a_y - y0) / y_sep;
            u1 = abs(b_y - y0) / y_sep;
        }

        // Scalar valued path integrals do not have an orientation, so we always
        // want the limits of integration to go from smaller to larger.
        if (u0 > u1)
        {
            T temp  = u1;
            u1 = u0;
            u0 = temp;
        }

        if (verbose)
        {
            cerr << "RAY: (" << a(0) << ", " << a(1) << ") ---- (" << b(0) << ", " << b(1) << ")" << endl;
            cerr << "|  m: " << ((a_x==b_x) ? "inf" : to_string((b_y-a_y)/(b_x-a_x)).c_str()) << endl;
            cerr << "|  alpha:  " << alpha << ",   rho: " << rho << endl;
            cerr << "|  length: " << length << endl;
            cerr << "|  u0: " << u0 << ",  u1: " << u1 << endl;
            cerr << "+---------------------------------------\n" << endl;
        }

        VectorX<T> output(1); // todo: this is hardcoded for the first (scalar) variable only
        this->integrate_axis_ray(cp, alpha, rho, u0, u1, length, output);

        return output(0);
    }

    // Compute error metrics between a pointset and an analytical function
    // evaluated at the points in the pointset
    // N.B. assumes only one science variable
    void analytical_error_pointset(
        const diy::Master::ProxyWithLink&   cp,
        mfa::PointSet<T>*                   ps,
        string                              fun,
        T&                                  L1, 
        T&                                  L2,
        T&                                  Linf,
        DomainArgs&                         args,
        const std::function<T(const VectorX<T>&, DomainArgs&, int)>& f = {}) const
    {
        // Compute the analytical error at each point
        T sum_errs      = 0.0;                                  // sum of absolute values of errors (L-1 norm)
        T sum_sq_errs   = 0.0;                                  // sum of squares of errors (square of L-2 norm)
        T max_err       = -1.0;                                 // maximum absolute value of error (L-infinity norm)
        T true_val = 0;
        T test_val = 0;
        VectorX<T> dom_pt(dom_dim);
        for (auto pt_it = ps->begin(), pt_end = ps->end(); pt_it != pt_end; ++pt_it)
        {
            pt_it.coords(dom_pt, 0, dom_dim-1); // extract the first dom_dim coords (i.e. geometric coords)
            
            // evaluate function at dom_pt_real
            if (f)  // if f is nonempty, ignore 'fun'
            {
                true_val = f(dom_pt, args, 0);
            }
            else
            {
                true_val = evaluate_function(fun, dom_pt, args, 0);
            }

            test_val = ps->domain(pt_it.idx(), dom_dim);    // hard-coded for first science variable only

            // compute and accrue error
            T err = fabs(true_val - test_val);
            sum_errs += err;                                // L1
            sum_sq_errs += err * err;                       // L2
            if (err > max_err)                              // Linf
                max_err = err;
        }

        L1    = sum_errs;
        L2    = sqrt(sum_sq_errs);
        Linf  = max_err;
    }

    // Compute error field on a regularly spaced grid of points. The size of the grid
    // is given by args.ndom_pts. The error field is stored in the 'error' pointset, 
    // and the error metrics are saved in L1, L2, Linf. If keep_approx==true, then the 
    // resampling of the MFA on the regular grid is stored in the 'approx' pointset.
    void analytical_error_field(
        const diy::Master::ProxyWithLink&   cp,
        string                              fun,                // function to evaluate
        T&                                  L1,                 // (output) L-1 norm
        T&                                  L2,                 // (output) L-2 norm
        T&                                  Linf,               // (output) L-infinity norm
        DomainArgs&                         args,               // input args
        bool                                keep_approx,        // keep the regular grid approximation we create
        vector<T>                           subset_mins = vector<T>(),
        vector<T>                           subset_maxs = vector<T>() ) // (optional) subset of the domain to consider for errors
    {
        DomainArgs* a   = &args;

        // Check if we accumulated errors over subset of domain only and report
        bool do_subset = false;
        bool in_box = true;
        if (subset_mins.size() != 0)
        {
            do_subset = true;
            cerr << "Accumulating errors over subset of domain" << endl;
            if (subset_mins.size() != subset_maxs.size())
            {
                cerr << "ERROR: Dimensions of subset_mins and subset_maxs do not match" << endl;
                exit(1);
            }
            if (subset_mins.size() != dom_dim)
            {
                cerr << "ERROR: subset dimension does not match dom_dim" << endl;
                exit(1);
            }
            cout << "subset mins: ";
            for (int i = 0; i < dom_dim; i++)
            {
                cout << subset_mins[i] << " ";
            }
            cout << '\n';
            cout << "subset maxs: ";
            for (int i = 0; i < dom_dim; i++)
            {
                cout << subset_maxs[i] << " ";
            }
        }
        
        // Size of grid on which to test error
        VectorXi test_pts(dom_dim);
        for (int i = 0; i < dom_dim; i++)
        {
            test_pts(i) = a->ndom_pts[i];
        }

        // Create parameters to decode at
        shared_ptr<mfa::Param<T>> grid_params = make_shared<mfa::Param<T>>(test_pts);
        
        // Create pointsets to hold decoded points and errors
        mfa::PointSet<T>* grid_approx = new mfa::PointSet<T>(grid_params, pt_dim);
        this->errs = new mfa::PointSet<T>(grid_params, pt_dim);

        // Decode on above-specified grid
        this->mfa->Decode(*grid_approx, false);

        // Copy geometric point coordinates into errs PointSet
        this->errs->domain.leftCols(dom_dim) = grid_approx->domain.leftCols(dom_dim);

        // Compute the analytical error at each point
        T sum_errs      = 0.0;                                  // sum of absolute values of errors (L-1 norm)
        T sum_sq_errs   = 0.0;                                  // sum of squares of errors (square of L-2 norm)
        T max_err       = -1.0;                                 // maximum absolute value of error (L-infinity norm)
        T true_val = 0;
        T test_val = 0;
        VectorX<T> dom_pt(dom_dim);
        for (auto pt_it = this->errs->begin(), pt_end = this->errs->end(); pt_it != pt_end; ++pt_it)
        {
            pt_it.coords(dom_pt, 0, dom_dim-1); // extract the first dom_dim coords (i.e. geometric coords)
            
            // evaluate function at dom_pt_real
            true_val = evaluate_function(fun, dom_pt, args, 0);
            test_val = grid_approx->domain(pt_it.idx(), dom_dim);    // hard-coded for first science variable only

            // compute and accrue error
            T err = fabs(true_val - test_val);
            this->errs->domain(pt_it.idx(), dom_dim) = err;

            // accrue only in subset

            in_box = true;
            if (do_subset) 
            {
                for (int i = 0; i < dom_dim; i++)
                    in_box = in_box && (dom_pt(i) >= subset_mins[i]) && (dom_pt(i) <= subset_maxs[i]);
            }

            if (in_box)
            {
                // cerr << dom_pt << '\n' << endl;
                sum_errs += err;                                // L1
                sum_sq_errs += err * err;                       // L2
                if (err > max_err)                              // Linf
                    max_err = err;
            }
        }

        L1    = sum_errs;
        L2    = sqrt(sum_sq_errs);
        Linf  = max_err;

        if (keep_approx)
        {
            delete this->approx;
            this->approx = grid_approx;
        }
        else
            delete grid_approx;
    }

    // compute error to synthethic, non-noisy function (for HEP applications)
    // outputs L1, L2, Linfinity error
    // optionally outputs true and test point locations and true and test values there
    // if optional test output wanted, caller has to allocate true_pts, test_pts, true_data, and test_data
    void analytical_error(
            const diy::Master::ProxyWithLink&     cp,
            string&                               fun,                // function to evaluate
            T&                                    L1,                 // (output) L-1 norm
            T&                                    L2,                 // (output) L-2 norm
            T&                                    Linf,               // (output) L-infinity norm
            DomainArgs&                           args,               // input args
            bool                                  output,             // whether to output test_pts, true_data, test_data or only compute error norms
            vector<vec3d>&                        true_pts,           // (output) true points locations
            float**                               true_data,          // (output) true data values (4d)
            vector<vec3d>&                        test_pts,           // (output) test points locations
            float**                               test_data)          // (output) test data values (4d)
    {
        DomainArgs* a   = &args;

        T sum_errs      = 0.0;                                  // sum of absolute values of errors (L-1 norm)
        T sum_sq_errs   = 0.0;                                  // sum of squares of errors (square of L-2 norm)
        T max_err       = -1.0;                                 // maximum absolute value of error (L-infinity norm)

        if (!this->dom_dim)
            this->dom_dim = this->mfa->dom_dim;

        size_t tot_ndom_pts = 1;
        for (auto i = 0; i < this->dom_dim; i++)
            tot_ndom_pts *= a->ndom_pts[i];

        // steps in each dimension in paramater space and real space
        vector<T> dom_step_real(this->dom_dim);                       // spacing between domain points in real space
        vector<T> dom_step_param(this->dom_dim);                      // spacing between domain points in parameter space
        for (auto i = 0; i < this->dom_dim; i++)
        {
            dom_step_param[i] = 1.0 / (double)(a->ndom_pts[i] - 1);
            dom_step_real[i] = dom_step_param[i] * (a->max[i] - a->min[i]);
        }

        // flattened loop over all the points in a domain in dimension dom_dim
        VectorXi ndom_pts(this->dom_dim);
        for (int i = 0; i < this->dom_dim; i++)
            ndom_pts(i) = a->ndom_pts[i];
        mfa::VolIterator vol_it(ndom_pts);
        fmt::print(stderr, "Testing analytical error norms over a total of {} points\n", tot_ndom_pts);
        while(!vol_it.done())
        {
            int j= vol_it.cur_iter();
            // compute current point in real and parameter space
            VectorX<T> dom_pt_real(this->dom_dim);                // one domain point in real space
            VectorX<T> dom_pt_param(this->dom_dim);               // one domain point in parameter space
            for (auto i = 0; i < this->dom_dim; i++)
            {
                dom_pt_real(i) = a->min[i] + vol_it.idx_dim(i) * dom_step_real[i];
                dom_pt_param(i) = vol_it.idx_dim(i) * dom_step_param[i];
            }

            // evaluate function at dom_pt_real
            T true_val = evaluate_function(fun, dom_pt_real, args, 0);

            // evaluate MFA at dom_pt_param
            VectorX<T> cpt(1);                              // hard-coded for one science variable
            // this->mfa->DecodePt(*(this->vars[0].mfa_data), dom_pt_param, cpt);       // hard-coded for one science variable
            this->mfa->DecodeVar(0, dom_pt_param, cpt);
            T test_val = cpt(0);

            // compute and accrue error
            T err = fabs(true_val - test_val);
            sum_errs += err;                                // L1
            sum_sq_errs += err * err;                       // L2
            if (err > max_err)                              // Linf
                max_err = err;

            if (output)
            {
                vec3d true_pt, test_pt;
                true_pt.x = test_pt.x = dom_pt_real(0);
                if (this->dom_dim > 2)        // 3d or greater domain
                {
                    true_pt.y = test_pt.y = dom_pt_real(1);
                    true_pt.z = test_pt.z = dom_pt_real(2);
                }
                else if (this->dom_dim > 1)   // 2d domain
                {
                    true_pt.y = test_pt.y = dom_pt_real(1);
                    true_pt.z = true_val;
                    test_pt.z = test_val;
                }
                else                    // 1d domain
                {
                    true_pt.y = true_val;
                    test_pt.y = test_val;
                    true_pt.z = test_pt.z = 0.0;
                }

                true_pts[j] = true_pt;
                test_pts[j] = test_pt;

                true_data[0][j] = true_val;
                test_data[0][j] = test_val;

//                 fmt::print(stderr, "x={} y={} true_val={} test_val={}\n", test_pt.x, test_pt.y, true_val, test_val);
            }
            vol_it.incr_iter();
        }                                                   // for all points in flattened loop

        L1    = sum_errs;
        L2    = sqrt(sum_sq_errs);
        Linf  = max_err;
    }


    static
    void readfile(                          // add the block to the decomposition
            int gid,                        // block global id
            const Bounds<int> &core,        // block bounds without any ghost added
            const Bounds<int> &bounds,      // block bounds including any ghost region added
            const RCLink<int> &link,        // neighborhood
            diy::Master &master,            // diy master
            std::vector<int> &mapDimension, // domain dimensionality map;
            std::string &s3dfile,           // input file with data
            std::vector<unsigned> &shape,   // important, shape of the block
            int chunk,                      // vector dimension for data input (usually 2 or 3)
            int transpose,                  // diy is MPI_C_ORDER always; offer option to transpose
            DomainArgs &args)               // input args
    {
        Block<T> *b = new Block<T>;
        RCLink<int> *l = new RCLink<int>(link);
        diy::Master & m = const_cast<diy::Master&>(master);
        // write core and bounds only for first block
        if (0 == gid) {
            std::cout << "block:" << gid << "\n  core \t\t  bounds \n";
            for (int j = 0; j < 3; j++)
                std::cout << " " << core.min[j] << ":" << core.max[j] << "\t\t"
                    << " " << bounds.min[j] << ":" << bounds.max[j] << "\n";
        }
        m.add(gid, b, l);

        b->dom_dim = (int) mapDimension.size();
        diy::mpi::io::file in(master.communicator(), s3dfile, diy::mpi::io::file::rdonly);
        diy::io::BOV reader(in, shape);

        int size_data_read = 1;
        for (int j = 0; j < 3; j++)  // we know how the s3d data is organized
            size_data_read *= (bounds.max[j] - bounds.min[j] + 1);
        std::vector<float> data;
        data.resize(size_data_read * chunk);
        // read bounds will be multiplied by 3 in first direction
        Bounds<int> extBounds = bounds;
        extBounds.min[2] *= chunk; // multiply by 3
        extBounds.max[2] *= chunk; // multiply by 3
        extBounds.max[2] += chunk - 1; // the last coordinate is larger!!
        bool collective = true; //
        reader.read(extBounds, &data[0], collective);

        // assumes one scalar science variable
        b->pt_dim = b->dom_dim + 1;
        int nvars = 1;
        b->max_errs.resize(nvars);
        b->sum_sq_errs.resize(nvars);
        b->bounds_mins.resize(b->pt_dim);
        b->bounds_maxs.resize(b->pt_dim);
        VectorXi ndom_pts;  // this will be local now, and used in def of mfa
        ndom_pts.resize(b->dom_dim);
        int tot_ndom_pts = 1;
        for (size_t j = 0; j < b->dom_dim; j++) {
            int dir = mapDimension[j];
            int size_in_dir = -bounds.min[dir] + bounds.max[dir] + 1;
            tot_ndom_pts *= size_in_dir;
            ndom_pts(j) = size_in_dir;
            if (0 == gid)
                cerr << "  dimension " << j << " " << size_in_dir << endl;
        }

        if (!transpose && b->dom_dim > 1)
        {
            if (b->dom_dim == 2)
            {
                int tmp = ndom_pts(0);
                ndom_pts(0) = ndom_pts(1);
                ndom_pts(1) = tmp;
            }
            else if (b->dom_dim == 3)
            {
                int tmp = ndom_pts(2);
                ndom_pts(2) = ndom_pts(0);
                ndom_pts(0) = tmp; // reverse counting
            }
        }

        // Construct point set to contain input
        b->input = new mfa::PointSet<T>(b->dom_dim, b->pt_dim, tot_ndom_pts, ndom_pts);

        if (0 == gid)
            cerr << " total local size : " << tot_ndom_pts << endl;
        if (b->dom_dim == 1) // 1d problem, the dimension would be x direction
        {
            int dir0 = mapDimension[0];
            b->map_dir.push_back(dir0); // only one dimension, rest are not varying
            for (int i = 0; i < tot_ndom_pts; i++) {
                b->input->domain(i, 0) = bounds.min[dir0] + i;
                int idx = 3 * i;
                float val = 0;
                for (int k = 0; k < chunk; k++)
                    val += data[idx + k] * data[idx + k];
                val = sqrt(val);
                b->input->domain(i, 1) = val;
            }
            args.vars_nctrl_pts[0][0] = args.vars_nctrl_pts[0][dir0]; // only one direction that matters
        } else if (b->dom_dim == 2) // 2d problem, second direction would be x, first would be y
        {
            if (transpose) {
                int n = 0;
                int idx = 0;
                int dir0 = mapDimension[0]; // so now y would vary to 704 in 2d 1 block similar case for s3d (transpose)
                int dir1 = mapDimension[1];
                // we do not transpose anymore
                b->map_dir.push_back(dir0);
                b->map_dir.push_back(dir1);
                for (int i = 0; i < ndom_pts(0); i++) {
                    for (int j = 0; j < ndom_pts(1); j++) {
                        n = j * ndom_pts(0) + i;
                        b->input->domain(n, 0) = bounds.min[dir0] + i; //
                        b->input->domain(n, 1) = bounds.min[dir1] + j;
                        float val = 0;
                        for (int k = 0; k < chunk; k++)
                            val += data[idx + k] * data[idx + k];
                        val = sqrt(val);
                        b->input->domain(n, 2) = val;
                        idx += 3;
                    }
                }
            } else {
                // keep the order as Paraview, x would be the first that varies
                // corresponds to original implementation, which needs to transpose dimensions
                int n = 0;
                int idx = 0;
                int dir0 = mapDimension[1]; // so x would vary to 704 in 2d 1 block similar case
                int dir1 = mapDimension[0];
                b->map_dir.push_back(dir0);
                b->map_dir.push_back(dir1);
                for (int j = 0; j < ndom_pts(1); j++) {
                    for (int i = 0; i < ndom_pts(0); i++) {
                        b->input->domain(n, 1) = bounds.min[dir1] + j;
                        b->input->domain(n, 0) = bounds.min[dir0] + i;
                        float val = 0;
                        for (int k = 0; k < chunk; k++)
                            val += data[idx + k] * data[idx + k];
                        b->input->domain(n, 2) = sqrt(val);
                        n++;
                        idx += 3;
                    }
                }
            }
        }

        else if (b->dom_dim == 3) {
            if (transpose) {
                int n = 0;
                int idx = 0;
                b->map_dir.push_back(mapDimension[0]);
                b->map_dir.push_back(mapDimension[1]);
                b->map_dir.push_back(mapDimension[2]);
                // last dimension would correspond to x, as in the 2d example
                for (int i = 0; i < ndom_pts(0); i++)
                    for (int j = 0; j < ndom_pts(1); j++)
                        for (int k = 0; k < ndom_pts(2); k++) {
                            // max is ndom_pts(0)*ndom_pts(1)*(ndom_pts(2)-1)+ ndom_pts(0)*(ndom_pts(1)-1)+(ndom_pts(0)-1)
                            //  = ndom_pts(0)*ndom_pts(1)*ndom_pts(2) -ndom_pts(0)*ndom_pts(1) + ndom_pts(0)*ndom_pts(1)
                            //             -ndom_pts(0) + ndom_pts(0)-1 =   ndom_pts(0)*ndom_pts(1)*ndom_pts(2) - 1;
                            n = k * ndom_pts(0) * ndom_pts(1) + j * ndom_pts(0)
                                + i;
                            b->input->domain(n, 0) = bounds.min[0] + i;
                            b->input->domain(n, 1) = bounds.min[1] + j;
                            b->input->domain(n, 2) = bounds.min[2] + k;
                            float val = 0;
                            for (int k = 0; k < chunk; k++)
                                val += data[idx + k] * data[idx + k];
                            val = sqrt(val);
                            b->input->domain(n, 3) = val;
                            idx += 3;
                        }
            } else // visualization order
            {
                int n = 0;
                int idx = 0;
                b->map_dir.push_back(mapDimension[2]); // reverse
                b->map_dir.push_back(mapDimension[1]);
                b->map_dir.push_back(mapDimension[0]);
                // last dimension would correspond to x, as in the 2d example
                for (int k = 0; k < ndom_pts(2); k++)
                    for (int j = 0; j < ndom_pts(1); j++)
                        for (int i = 0; i < ndom_pts(0); i++) {
                            b->input->domain(n, 2) = bounds.min[0] + k;
                            b->input->domain(n, 1) = bounds.min[1] + j;
                            b->input->domain(n, 0) = bounds.min[2] + i; // this now corresponds to x
                            float val = 0;
                            for (int k = 0; k < chunk; k++)
                                val += data[idx + k] * data[idx + k];
                            b->input->domain(n, 3) = sqrt(val);
                            n++;
                            idx += 3;
                        }
            }
        }
        b->core_mins.resize(b->dom_dim);
        b->core_maxs.resize(b->dom_dim);
        b->overlaps.resize(b->dom_dim);
        for (int i = 0; i < b->dom_dim; i++) {
            //int index = b->dom_dim-1-i;
            int index = i;
            if (!transpose)
                index = b->dom_dim - 1 - i;
            b->bounds_mins(i) = bounds.min[mapDimension[index]];
            b->bounds_maxs(i) = bounds.max[mapDimension[index]];
            b->core_mins(i) = core.min[mapDimension[index]];
            b->core_maxs(i) = core.max[mapDimension[index]];
            // decide overlap in each direction; they should be symmetric for neighbors
            // so if block a overlaps block b, block b overlaps a the same area
            b->overlaps(i) = fabs(b->core_mins(i) - b->bounds_mins(i));
            T m2 = fabs(b->bounds_maxs(i) - b->core_maxs(i));
            if (m2 > b->overlaps(i))
                b->overlaps(i) = m2;
        }

        // set bounds_min/max for science variable (last coordinate)
        b->bounds_mins(b->dom_dim) = b->input->domain.col(b->dom_dim).minCoeff();
        b->bounds_maxs(b->dom_dim) = b->input->domain.col(b->dom_dim).maxCoeff();

        b->input->init_params();
        b->mfa = new mfa::MFA<T>(b->dom_dim);

        // TODO: check that this construction of ProxyWithLink is valid
        // b->setup_models(diy::Master::ProxyWithLink(diy::Master::Proxy(&m, gid), b, l), nvars, args);     // adds models to MFA
        b->setup_models(m.proxy(m.lid(gid)), nvars, args);
    }

};


void max_err_cb(Block<real_t> *b,                  // local block
        const diy::ReduceProxy &rp,                // communication proxy
        const diy::RegularMergePartners &partners) // partners of the current block
{
    unsigned round = rp.round();    // current round number

    // step 1: dequeue and merge
    for (int i = 0; i < rp.in_link().size(); ++i) {
        int nbr_gid = rp.in_link().target(i).gid;
        if (nbr_gid == rp.gid()) {

            continue;
        }

        std::vector<real_t> in_vals;
        rp.dequeue(nbr_gid, in_vals);

        for (size_t j = 0; j < in_vals.size() / 2; ++j) {
            if (b->max_errs_reduce[2 * j] < in_vals[2 * j]) {
                b->max_errs_reduce[2 * j] = in_vals[2 * j];
                b->max_errs_reduce[2 * j + 1] = in_vals[2 * j + 1]; // received from this block
            }
        }
    }

    // step 2: enqueue
    for (int i = 0; i < rp.out_link().size(); ++i) // redundant since size should equal to 1
    {
        // only send to root of group, but not self
        if (rp.out_link().target(i).gid != rp.gid()) {
            rp.enqueue(rp.out_link().target(i), b->max_errs_reduce);
        } //else
        //fmt::print(stderr, "[{}:{}] Skipping sending to self\n", rp.gid(), round);
    }
}


// REMOVE:
// Computes the analytical line integral from p1 to p2 of sin(x)sin(y). Use for testing
template<typename T>
T sintest( const VectorX<T>& p1,
           const VectorX<T>& p2)
{
    T x1 = p1(0);
    T y1 = p1(1);
    T x2 = p2(0);
    T y2 = p2(1);

    T mx = x2 - x1;
    T my = y2 - y1;
    T fctr = sqrt(mx*mx + my*my);

    // a1 = mx, b1 = x1, a2 = my, b2 = y1
    T int0 = 0, int1 = -7;
    if (mx != my)
    {
        int0 = 0.5*(sin(x1-y1+(mx-my)*0)/(mx-my) - sin(x1+y1+(mx+my)*0)/(mx+my));
        int1 = 0.5*(sin(x1-y1+(mx-my)*1)/(mx-my) - sin(x1+y1+(mx+my)*1)/(mx+my));
    }
    else
    {
        int0 = 0.5 * (0*cos(x1-y1) + sin(x1+y1+(mx+my)*0)/(mx+my));
        int1 = 0.5 * (1*cos(x1-y1) + sin(x1+y1+(mx+my)*1)/(mx+my));
    }
    
    return (int1 - int0) * fctr;
}

// evaluate sine function
template<typename T>
T sine(const VectorX<T>& domain_pt, DomainArgs&  args, int k)
{
    DomainArgs* a = &args;
    T retval = 1.0;
    for (auto i = 0; i < domain_pt.size(); i++)
        retval *= sin(domain_pt(i) * a->f[k]);
    retval *= a->s[k];

    return retval;
}

template<typename T>
T cosine(const VectorX<T>& domain_pt, DomainArgs&  args, int k)
{
    DomainArgs* a = &args;
    T retval = 1.0;
    for (auto i = 0; i < domain_pt.size(); i++)
        retval *= cos(domain_pt(i) * a->f[k]);
    retval *= a->s[k];

    return retval;        
}

// evaluate the "negative cosine plus one" (f(x) = -cos(x)+1) function
// used primarily to test integration of sine
template<typename T>
T ncosp1(const VectorX<T>& domain_pt, DomainArgs&  args, int k)
{
    DomainArgs* a = &args;
    T retval = 1.0;
    for (auto i = 0; i < domain_pt.size(); i++)
        retval *= 1 - cos(domain_pt(i) * a->f[k]);
    retval *= a->s[k];

    return retval;        
}

// evaluate sinc function
template<typename T>
T sinc(const VectorX<T>& domain_pt, DomainArgs&  args, int k)
{
    DomainArgs* a = &args;
    T retval = 1.0;
    for (auto i = 0; i < domain_pt.size(); i++)
    {
        if (domain_pt(i) != 0.0)
            retval *= (sin(domain_pt(i) * a->f[k] ) / domain_pt(i));
    }
    retval *= a->s[k];

    return retval;
}

// evaluate 2d poly-sinc function version 1
template<typename T>
T polysinc1(const VectorX<T>& domain_pt, DomainArgs&  args, int k)
{
    // only for 2d
    if (domain_pt.size() != 2)
    {
        fprintf(stderr, "Polysinc 1 function only defined for 2d. Aborting.\n");
        exit(0);
    }
    T x = domain_pt(0);
    T y = domain_pt(1);
    T a = (x + 1) * (x + 1) + (y - 1) * (y - 1);
    T b = (x - 1) * (x - 1) + (y + 1) * (y + 1);
    T a1 = (a == 0.0 ? 1.0 : sin(a) / a);
    T b1 = (b == 0.0 ? 1.0 : sin(b) / b);
    return args.s[0] * (a1 + b1);
}

// evaluate 2d poly-sinc function version 2
template<typename T>
T polysinc2(const VectorX<T>& domain_pt, DomainArgs&  args, int k)
{
    // only for 2d
    if (domain_pt.size() != 2)
    {
        fprintf(stderr, "Polysinc 2 function only defined for 2d. Aborting.\n");
        exit(0);
    }
    T x = domain_pt(0);
    T y = domain_pt(1);
    T a = x * x + y * y;
    T b = 2 * (x - 2) * (x - 2) + (y + 2) * (y + 2);
    T a1 = (a == 0.0 ? 1.0 : sin(a) / a);
    T b1 = (b == 0.0 ? 1.0 : sin(b) / b);
    return args.s[0] * (a1 + b1);
}

// evaluate Marschner-Lobb function [Marschner and Lobb, IEEE VIS, 1994]
// only for a 3d domain
// using args f[0] and s[0] for f_M and alpha, respectively, in the paper
template<typename T>
T ml(const VectorX<T>& domain_pt, DomainArgs&  args, int k)
{
    if (domain_pt.size() != 3)
    {
        fprintf(stderr, "Error: Marschner-Lobb function is only defined for a 3d domain.\n");
        exit(0);
    }
    T fm           = args.f[0];
    T alpha        = args.s[0];
//         T fm = 6.0;
//         T alpha = 0.25;
    T x            = domain_pt(0);
    T y            = domain_pt(1);
    T z            = domain_pt(2);

    T rad       = sqrt(x * x + y * y + z * z);
    T rho       = cos(2 * M_PI * fm * cos(M_PI * rad / 2.0));
    T retval    = (1.0 - sin(M_PI * z / 2.0) + alpha * (1.0 + rho * sqrt(x * x + y * y))) / (2 * (1.0 + alpha));

    return retval;
}

// evaluate f16 function
template<typename T>
T f16(const VectorX<T>& domain_pt, DomainArgs&  args, int k)
{
    if (domain_pt.size() != 2)
    {
        fprintf(stderr, "Error: f16 function is only defined for a 2d domain.\n");
        exit(0);
    }

    T retval =
        (pow(domain_pt(0), 4)                        +
        pow(domain_pt(1), 4)                        +
        pow(domain_pt(0), 2) * pow(domain_pt(1), 2) +
        domain_pt(0) * domain_pt(1)                 ) /
        (pow(domain_pt(0), 3)                        +
        pow(domain_pt(1), 3)                        +
        4                                           );

    return retval;
}

// evaluate f17 function
template<typename T>
T f17(const VectorX<T>& domain_pt, DomainArgs&  args, int k)
{
    if (domain_pt.size() != 3)
    {
        fprintf(stderr, "Error: f17 function is only defined for a 3d domain.\n");
        exit(0);
    }

    T E         = domain_pt(0);
    T G         = domain_pt(1);
    T M         = domain_pt(2);
    T gamma     = sqrt(M * M * (M * M + G * G));
    T kprop     = (2.0 * sqrt(2.0) * M * G * gamma ) / (M_PI * sqrt(M * M + gamma));
    T retval    = kprop / ((E * E - M * M) * (E * E - M * M) + M * M * G * G);

    return retval;
}

// evaluate f18 function
template<typename T>
T f18(const VectorX<T>& domain_pt, DomainArgs&  args, int k)
{
    if (domain_pt.size() != 4)
    {
        fprintf(stderr, "Error: f18 function is only defined for a 4d domain.\n");
        exit(0);
    }

    T x1        = domain_pt(0);
    T x2        = domain_pt(1);
    T x3        = domain_pt(2);
    T x4        = domain_pt(3);
    T retval    = (atanh(x1) + atanh(x2) + atanh(x3) + atanh(x4)) / ((pow(x1, 2) - 1) * pow(x2, -1));

    return retval;
}

template<typename T>
T evaluate_function(string fun, const VectorX<T>& domain_pt, DomainArgs& args, int k)
{
    if (fun == "sine")          return sine(domain_pt, args, k);
    else if (fun == "cosine")   return cosine(domain_pt, args, k);
    else if (fun == "sinc")     return sinc(domain_pt, args, k);
    else if (fun == "psinc1")   return polysinc1(domain_pt, args, k);
    else if (fun == "psinc2")   return polysinc2(domain_pt, args, k);
    else if (fun == "ml")       return ml(domain_pt, args, k);
    else if (fun == "f16")      return f16(domain_pt, args, k);
    else if (fun == "f17")      return f17(domain_pt, args, k);
    else if (fun == "f18")      return f18(domain_pt, args, k);
    else
    {
        cerr << "Invalid function name in evaluate_function. Aborting." << endl;
        exit(0);
    }

    return 0;
}<|MERGE_RESOLUTION|>--- conflicted
+++ resolved
@@ -129,203 +129,6 @@
     // Otherwise, the compiler can't be sure that the member exists. [Myers Effective C++, item 43]
     // This is annoying but unavoidable.
 
-<<<<<<< HEAD
-=======
-    // evaluate sine function
-    T sine(VectorX<T>&  domain_pt,
-           DomainArgs&  args,
-           int          k)                  // current science variable
-    {
-        DomainArgs* a = &args;
-        T retval = 1.0;
-        for (auto i = 0; i < this->dom_dim; i++)
-            retval *= sin(domain_pt(i) * a->f[k]);
-        retval *= a->s[k];
-
-        return retval;
-    }
-
-    // evaluate sinc function
-    T sinc(VectorX<T>&  domain_pt,
-           DomainArgs&  args,
-           int          k)                  // current science variable
-    {
-        DomainArgs* a = &args;
-        T retval = 1.0;
-        for (auto i = 0; i < this->dom_dim; i++)
-        {
-            if (domain_pt(i) != 0.0)
-                retval *= (sin(domain_pt(i) * a->f[k] ) / domain_pt(i));
-        }
-        retval *= a->s[k];
-
-        return retval;
-    }
-
-    // evaluate n-d poly-sinc function version 1
-    T polysinc1(VectorX<T>& domain_pt,
-                DomainArgs& args)
-    {
-        // a = (x + 1)^2 + (y - 1)^2 + (z + 1)^2 + ...
-        // b = (x - 1)^2 + (y + 1)^2 + (z - 1)^2 + ...
-        T a = 0.0;
-        T b = 0.0;
-        for (auto i = 0; i < this->dom_dim; i++)
-        {
-            T s, r;
-            if (i % 2 == 0)
-            {
-                s = domain_pt(i) + 1.0;
-                r = domain_pt(i) - 1.0;
-            }
-            else
-            {
-                s = domain_pt(i) - 1.0;
-                r = domain_pt(i) + 1.0;
-            }
-            a += (s * s);
-            b += (r * r);
-        }
-
-        // a1 = sinc(a); b1 = sinc(b)
-        T a1 = (a == 0.0 ? 1.0 : sin(a) / a);
-        T b1 = (b == 0.0 ? 1.0 : sin(b) / b);
-
-        return args.s[0] * (a1 + b1);
-    }
-
-    // evaluate n-d poly-sinc function version 2
-    T polysinc2(VectorX<T>& domain_pt,
-                DomainArgs& args)
-    {
-        // a = x^2 + y^2 + z^2 + ...
-        // b = 2(x - 2)^2 + (y + 2)^2 + (z - 2)^2 + ...
-        T a = 0.0;
-        T b = 0.0;
-        for (auto i = 0; i < this->dom_dim; i++)
-        {
-            T s, r;
-            s = domain_pt(i);
-            if (i % 2 == 0)
-            {
-                r = domain_pt(i) - 2.0;
-            }
-            else
-            {
-                r = domain_pt(i) + 2.0;
-            }
-            a += (s * s);
-            if (i == 0)
-                b += (2.0 * r * r);
-            else
-                b += (r * r);
-        }
-
-        // a1 = sinc(a); b1 = sinc(b)
-        T a1 = (a == 0.0 ? 1.0 : sin(a) / a);
-        T b1 = (b == 0.0 ? 1.0 : sin(b) / b);
-
-        return args.s[0] * (a1 + b1);
-    }
-
-    // evaluate n-d poly-sinc function version 2
-    T polysinc3(VectorX<T>& domain_pt,
-                DomainArgs& args)
-    {
-        // a = sqrt(x^2 + y^2 + z^2 + ...)
-        // b = 2(x - 2)^2 + (y + 2)^2 + (z - 2)^2 + ...
-        T a = 0.0;
-        T b = 0.0;
-        for (auto i = 0; i < this->dom_dim; i++)
-        {
-            T s, r;
-            s = domain_pt(i);
-            if (i % 2 == 0)
-            {
-                r = domain_pt(i) - 2.0;
-            }
-            else
-            {
-                r = domain_pt(i) + 2.0;
-            }
-            a += (s * s);
-            if (i == 0)
-                b += (2.0 * r * r);
-            else
-                b += (r * r);
-        }
-        a = sqrt(a);
-
-        // a1 = sinc(a); b1 = sinc(b)
-        T a1 = (a == 0.0 ? 1.0 : sin(a) / a);
-        T b1 = (b == 0.0 ? 1.0 : sin(b) / b);
-
-        return args.s[0] * (a1 + b1);
-    }
-
-    // evaluate Marschner-Lobb function [Marschner and Lobb, IEEE VIS, 1994]
-    // only for a 3d domain
-    // using args f[0] and s[0] for f_M and alpha, respectively, in the paper
-    T ml(VectorX<T>&  domain_pt,
-           DomainArgs&  args)
-    {
-        DomainArgs* a   = &args;
-        T& fm           = a->f[0];
-        T& alpha        = a->s[0];
-//         T fm = 6.0;
-//         T alpha = 0.25;
-        T& x            = domain_pt(0);
-        T& y            = domain_pt(1);
-        T& z            = domain_pt(2);
-
-        T rad       = sqrt(x * x + y * y + z * z);
-        T rho       = cos(2 * M_PI * fm * cos(M_PI * rad / 2.0));
-        T retval    = (1.0 - sin(M_PI * z / 2.0) + alpha * (1.0 + rho * sqrt(x * x + y * y))) / (2 * (1.0 + alpha));
-
-        return retval;
-    }
-
-    // evaluate f16 function
-    T f16(VectorX<T>&   domain_pt)
-    {
-        T retval =
-            (pow(domain_pt(0), 4)                        +
-             pow(domain_pt(1), 4)                        +
-             pow(domain_pt(0), 2) * pow(domain_pt(1), 2) +
-             domain_pt(0) * domain_pt(1)                 ) /
-            (pow(domain_pt(0), 3)                        +
-             pow(domain_pt(1), 3)                        +
-             4                                           );
-
-        return retval;
-    }
-
-    // evaluate f17 function
-    T f17(VectorX<T>&   domain_pt)
-    {
-        T E         = domain_pt(0);
-        T G         = domain_pt(1);
-        T M         = domain_pt(2);
-        T gamma     = sqrt(M * M * (M * M + G * G));
-        T kprop     = (2.0 * sqrt(2.0) * M * G * gamma ) / (M_PI * sqrt(M * M + gamma));
-        T retval    = kprop / ((E * E - M * M) * (E * E - M * M) + M * M * G * G);
-
-        return retval;
-    }
-
-    // evaluate f18 function
-    T f18(VectorX<T>&   domain_pt)
-    {
-        T x1        = domain_pt(0);
-        T x2        = domain_pt(1);
-        T x3        = domain_pt(2);
-        T x4        = domain_pt(3);
-        T retval    = (atanh(x1) + atanh(x2) + atanh(x3) + atanh(x4)) / ((pow(x1, 2) - 1) * pow(x2, -1));
-
-        return retval;
-    }
-
->>>>>>> 5e8eb6d8
     void generate_analytical_data(
             const diy::Master::ProxyWithLink&   cp,
             string&                             fun,
@@ -613,35 +416,7 @@
             T retval;
             for (auto k = 0; k < nvars; k++)        // for all science variables
             {
-<<<<<<< HEAD
                 retval = evaluate_function(fun, dom_pt, args, k);
-=======
-                if (fun == "sine")
-                    retval = sine(dom_pt, args, k);
-                if (fun == "sinc")
-                    retval = sinc(dom_pt, args, k);
-                if (fun == "psinc1")
-                    retval = polysinc1(dom_pt, args);
-                if (fun == "psinc2")
-                    retval = polysinc2(dom_pt, args);
-                if (fun == "psinc3")
-                    retval = polysinc3(dom_pt, args);
-                if (fun == "ml")
-                {
-                    if (this->dom_dim != 3)
-                    {
-                        fprintf(stderr, "Error: Marschner-Lobb function is only defined for a 3d domain.\n");
-                        exit(0);
-                    }
-                    retval = ml(dom_pt, args);
-                }
-                if (fun == "f16")
-                    retval = f16(dom_pt);
-                if (fun == "f17")
-                    retval = f17(dom_pt);
-                if (fun == "f18")
-                    retval = f18(dom_pt);
->>>>>>> 5e8eb6d8
                 input->domain(j, this->dom_dim + k) = retval;
             }
 
@@ -2888,11 +2663,10 @@
 template<typename T>
 T sine(const VectorX<T>& domain_pt, DomainArgs&  args, int k)
 {
-    DomainArgs* a = &args;
     T retval = 1.0;
     for (auto i = 0; i < domain_pt.size(); i++)
-        retval *= sin(domain_pt(i) * a->f[k]);
-    retval *= a->s[k];
+        retval *= sin(domain_pt(i) * args.f[k]);
+    retval *= args.s[k];
 
     return retval;
 }
@@ -2900,11 +2674,10 @@
 template<typename T>
 T cosine(const VectorX<T>& domain_pt, DomainArgs&  args, int k)
 {
-    DomainArgs* a = &args;
     T retval = 1.0;
     for (auto i = 0; i < domain_pt.size(); i++)
-        retval *= cos(domain_pt(i) * a->f[k]);
-    retval *= a->s[k];
+        retval *= cos(domain_pt(i) * args.f[k]);
+    retval *= args.s[k];
 
     return retval;        
 }
@@ -2914,11 +2687,10 @@
 template<typename T>
 T ncosp1(const VectorX<T>& domain_pt, DomainArgs&  args, int k)
 {
-    DomainArgs* a = &args;
     T retval = 1.0;
     for (auto i = 0; i < domain_pt.size(); i++)
-        retval *= 1 - cos(domain_pt(i) * a->f[k]);
-    retval *= a->s[k];
+        retval *= 1 - cos(domain_pt(i) * args.f[k]);
+    retval *= args.s[k];
 
     return retval;        
 }
@@ -2927,53 +2699,115 @@
 template<typename T>
 T sinc(const VectorX<T>& domain_pt, DomainArgs&  args, int k)
 {
-    DomainArgs* a = &args;
     T retval = 1.0;
     for (auto i = 0; i < domain_pt.size(); i++)
     {
         if (domain_pt(i) != 0.0)
-            retval *= (sin(domain_pt(i) * a->f[k] ) / domain_pt(i));
-    }
-    retval *= a->s[k];
+            retval *= (sin(domain_pt(i) * args.f[k] ) / domain_pt(i));
+    }
+    retval *= args.s[k];
 
     return retval;
 }
 
-// evaluate 2d poly-sinc function version 1
+// evaluate n-d poly-sinc function version 1
 template<typename T>
-T polysinc1(const VectorX<T>& domain_pt, DomainArgs&  args, int k)
+T polysinc1(const VectorX<T>& domain_pt, DomainArgs&  args, int)
 {
-    // only for 2d
-    if (domain_pt.size() != 2)
-    {
-        fprintf(stderr, "Polysinc 1 function only defined for 2d. Aborting.\n");
-        exit(0);
-    }
-    T x = domain_pt(0);
-    T y = domain_pt(1);
-    T a = (x + 1) * (x + 1) + (y - 1) * (y - 1);
-    T b = (x - 1) * (x - 1) + (y + 1) * (y + 1);
+    // a = (x + 1)^2 + (y - 1)^2 + (z + 1)^2 + ...
+    // b = (x - 1)^2 + (y + 1)^2 + (z - 1)^2 + ...
+    T a = 0.0;
+    T b = 0.0;
+    for (auto i = 0; i < domain_pt.size(); i++)
+    {
+        T s, r;
+        if (i % 2 == 0)
+        {
+            s = domain_pt(i) + 1.0;
+            r = domain_pt(i) - 1.0;
+        }
+        else
+        {
+            s = domain_pt(i) - 1.0;
+            r = domain_pt(i) + 1.0;
+        }
+        a += (s * s);
+        b += (r * r);
+    }
+
+    // a1 = sinc(a); b1 = sinc(b)
     T a1 = (a == 0.0 ? 1.0 : sin(a) / a);
     T b1 = (b == 0.0 ? 1.0 : sin(b) / b);
+
     return args.s[0] * (a1 + b1);
 }
 
-// evaluate 2d poly-sinc function version 2
+// evaluate n-d poly-sinc function version 2
 template<typename T>
-T polysinc2(const VectorX<T>& domain_pt, DomainArgs&  args, int k)
+T polysinc2(const VectorX<T>& domain_pt, DomainArgs&  args, int)
 {
-    // only for 2d
-    if (domain_pt.size() != 2)
-    {
-        fprintf(stderr, "Polysinc 2 function only defined for 2d. Aborting.\n");
-        exit(0);
-    }
-    T x = domain_pt(0);
-    T y = domain_pt(1);
-    T a = x * x + y * y;
-    T b = 2 * (x - 2) * (x - 2) + (y + 2) * (y + 2);
+    // a = x^2 + y^2 + z^2 + ...
+    // b = 2(x - 2)^2 + (y + 2)^2 + (z - 2)^2 + ...
+    T a = 0.0;
+    T b = 0.0;
+    for (auto i = 0; i < domain_pt.size(); i++)
+    {
+        T s, r;
+        s = domain_pt(i);
+        if (i % 2 == 0)
+        {
+            r = domain_pt(i) - 2.0;
+        }
+        else
+        {
+            r = domain_pt(i) + 2.0;
+        }
+        a += (s * s);
+        if (i == 0)
+            b += (2.0 * r * r);
+        else
+            b += (r * r);
+    }
+
+    // a1 = sinc(a); b1 = sinc(b)
     T a1 = (a == 0.0 ? 1.0 : sin(a) / a);
     T b1 = (b == 0.0 ? 1.0 : sin(b) / b);
+
+    return args.s[0] * (a1 + b1);
+}
+
+// evaluate n-d poly-sinc function version 2
+template<typename T>
+T polysinc3(const VectorX<T>& domain_pt, DomainArgs&  args, int)
+{
+    // a = sqrt(x^2 + y^2 + z^2 + ...)
+    // b = 2(x - 2)^2 + (y + 2)^2 + (z - 2)^2 + ...
+    T a = 0.0;
+    T b = 0.0;
+    for (auto i = 0; i < domain_pt.size(); i++)
+    {
+        T s, r;
+        s = domain_pt(i);
+        if (i % 2 == 0)
+        {
+            r = domain_pt(i) - 2.0;
+        }
+        else
+        {
+            r = domain_pt(i) + 2.0;
+        }
+        a += (s * s);
+        if (i == 0)
+            b += (2.0 * r * r);
+        else
+            b += (r * r);
+    }
+    a = sqrt(a);
+
+    // a1 = sinc(a); b1 = sinc(b)
+    T a1 = (a == 0.0 ? 1.0 : sin(a) / a);
+    T b1 = (b == 0.0 ? 1.0 : sin(b) / b);
+
     return args.s[0] * (a1 + b1);
 }
 
@@ -3069,9 +2903,11 @@
 {
     if (fun == "sine")          return sine(domain_pt, args, k);
     else if (fun == "cosine")   return cosine(domain_pt, args, k);
+    else if (fun == "ncosp1")   return ncosp1(domain_pt, args, k);
     else if (fun == "sinc")     return sinc(domain_pt, args, k);
     else if (fun == "psinc1")   return polysinc1(domain_pt, args, k);
     else if (fun == "psinc2")   return polysinc2(domain_pt, args, k);
+    else if (fun == "psinc3")   return polysinc3(domain_pt, args, k);
     else if (fun == "ml")       return ml(domain_pt, args, k);
     else if (fun == "f16")      return f16(domain_pt, args, k);
     else if (fun == "f17")      return f17(domain_pt, args, k);
