/**--------------------------------------------------------------
 * example of encoding / decoding higher dimensional data w/ fixed number of control points and
 * multiple blocks with ghost zone overlap
 * will also blend at the overlapping regions, during decoding
 *  the blending will be computed at new discrete points, not necessarily the same grid as input points
 *  there are 2 rounds of communication between blocks, one to send the requested points to the neighbor blocks
 *  that contribute to the local values, and one to send back the computed values
 *
 *  blending will be done only for the local core, as in the fixed_multiblock example, but will be output
 *  at new array points
 */

#include <mfa/mfa.hpp>

#include <vector>
#include <iostream>
#include <cmath>
#include <string>

#include <diy/master.hpp>
#include <diy/reduce-operations.hpp>
#include <diy/decomposition.hpp>
#include <diy/assigner.hpp>
#include <diy/io/block.hpp>

#include "block.hpp"
#include <diy/../../examples/opts.h>

using namespace std;

int main(int argc, char **argv) {
    // initialize MPI
    diy::mpi::environment env(argc, argv); // equivalent of MPI_Init(argc, argv)/MPI_Finalize()
    diy::mpi::communicator world;               // equivalent of MPI_COMM_WORLD

    int tot_blocks = world.size();            // default number of global blocks
    int mem_blocks = -1;                       // everything in core for now
    int num_threads = 1;                        // needed in order to do timing

    // default command line arguments
    int pt_dim = 3;                    // dimension of input points
    int dom_dim = 2;                    // dimension of domain (<= pt_dim)
    int geom_degree = 1;              // degree for geometry (same for all dims)
    int vars_degree = 4;     // degree for science variables (same for all dims)
    int ndomp = 100;        // input number of domain points (same for all dims)
    std::vector<int> resolutions;            // output points resolution
    resolutions.push_back(120);
    int geom_nctrl = -1; // input number of control points for geometry (same for all dims)
    std::vector<int> vars_nctrl_v;
    vars_nctrl_v.push_back(11);
    //int vars_nctrl = 11; // input number of control points for all science variables (same for all dims)
    string input = "sine";               // input dataset
    int weighted = 0;                 // solve for and use weights (bool 0 or 1)
    int strong_sc = 0;         // strong scaling (bool 0 or 1, 0 = weak scaling)
    real_t ghost = 0.1; // amount of ghost zone overlap as a factor of block size (0.0 - 1.0)
    bool write_output = false;
    bool help;                                // show help
    int error = 1;      // decode all input points and check error (bool 0 or 1)
    double noise = 0;

    // get command line arguments
    opts::Options ops;
    ops >> opts::Option('d', "pt_dim", pt_dim, " dimension of points");
    ops >> opts::Option('m', "dom_dim", dom_dim, " dimension of domain");
    ops >> opts::Option('p', "geom_degree", geom_degree,
                    " degree in each dimension of geometry");
    ops >> opts::Option('q', "vars_degree", vars_degree,
                    " degree in each dimension of science variables");
    ops >> opts::Option('n', "ndomp", ndomp,
                    " number of input points in each dimension of domain");
    ops >> opts::Option('r', "resolution", resolutions,
                    " number of output points in each dimension of domain");
    ops >> opts::Option('g', "geom_nctrl", geom_nctrl,
                    " number of control points in each dimension of geometry");
<<<<<<< HEAD
    ops >> opts::Option('v', "vars_nctrl", vars_nctrl,
=======
    ops
            >> opts::Option('v', "vars_nctrl", vars_nctrl_v,
>>>>>>> dc821a0c
                    " number of control points in each dimension of all science variables");
    ops >> opts::Option('i', "input", input, " input dataset");
    ops >> opts::Option('w', "weights", weighted, " solve for and use weights");
    ops >> opts::Option('b', "tot_blocks", tot_blocks,
                    " total number of blocks");
    ops >> opts::Option('s', "noise", noise, " fraction of noise (0.0 - 1.0)");
    ops >> opts::Option('t', "strong_sc", strong_sc,
                    " strong scaling (1 = strong, 0 = weak)");
    ops >> opts::Option('o', "overlap", ghost,
                    " relative ghost zone overlap (0.0 - 1.0)");
    ops >> opts::Option('W', "write", write_output, " write output file");
    ops >> opts::Option('h', "help", help, " show help");

    if (!ops.parse(argc, argv) || help) {
        if (world.rank() == 0)
            std::cout << ops;
        return 1;
    }

    // minimal number of geometry control points if not specified
    if (geom_nctrl == -1)
        geom_nctrl = geom_degree + 1;

    // echo args
    if (world.rank() == 0) {
        fprintf(stderr, "\n--------- Input arguments ----------\n");
        cerr << "pt_dim = " << pt_dim << " dom_dim = " << dom_dim
                << "\ngeom_degree = " << geom_degree << " vars_degree = "
                << vars_degree << "\ninput pts = " << ndomp
                << " geom_ctrl pts = " << geom_nctrl << "\nvars_ctrl_pts = "
                << vars_nctrl_v[0] << " input = " << input << " tot_blocks = "
                << tot_blocks << " strong scaling = " << strong_sc
                << " ghost overlap = " << ghost << endl;
#ifdef CURVE_PARAMS
        cerr << "parameterization method = curve" << endl;
#else
        cerr << "parameterization method = domain" << endl;
#endif
#ifdef MFA_TBB
    cerr << "threading: TBB" << endl;
#endif
#ifdef MFA_KOKKOS
    cerr << "threading: Kokkos" << endl;
#endif
#ifdef MFA_SYCL
    cerr << "threading: SYCL" << endl;
#endif
#ifdef MFA_SERIAL
    cerr << "threading: serial" << endl;
#endif
#ifdef MFA_NO_WEIGHTS
    weighted = 0;
    cerr << "weighted = 0" << endl;
#else
    cerr << "weighted = " << weighted << endl;
#endif
        fprintf(stderr, "-------------------------------------\n\n");
    }
    // initialize Kokkos if needed
#ifdef MFA_KOKKOS
    Kokkos::initialize( argc, argv );
#endif

    // initialize DIY
    diy::FileStorage storage("./DIY.XXXXXX"); // used for blocks to be moved out of core
    diy::Master master(world, num_threads, mem_blocks, &Block<real_t>::create,
            &Block<real_t>::destroy, &storage, &Block<real_t>::save,
            &Block<real_t>::load);
    diy::ContiguousAssigner assigner(world.size(), tot_blocks);

    // set global domain bounds
    Bounds<real_t> dom_bounds(dom_dim);
    for (int i = 0; i < dom_dim; ++i) {
        dom_bounds.min[i] = -10.0; // easier to debug
        dom_bounds.max[i] = 10.0;
    }

    // decompose the domain into blocks
    Decomposer<real_t> decomposer(dom_dim, dom_bounds, tot_blocks);
    decomposer.decompose(world.rank(), assigner,
            [&](int gid, const Bounds<real_t> &core,
                    const Bounds<real_t> &bounds, const Bounds<real_t> &domain,
                    const RCLink<real_t> &link) {
                Block<real_t>::add(gid, core, bounds, domain, link, master,
                        dom_dim, pt_dim, ghost);
            });

    vector<int> divs(dom_dim);             // number of blocks in each dimension
    decomposer.fill_divisions(divs);

    DomainArgs d_args(dom_dim, pt_dim);

    // set default args for diy foreach callback functions
    d_args.pt_dim = pt_dim;
    d_args.dom_dim = dom_dim;
    d_args.weighted = weighted;
    d_args.multiblock = true;
    d_args.n = noise;
    d_args.verbose = 0;
    d_args.r = 0.0;
    d_args.t = 0.0;
    d_args.structured   = true; // multiblock not tested for unstructured data yet
    // fill with the last value for nb ctrl points
    if (dom_dim > vars_nctrl_v.size())
    {
        int  sz = vars_nctrl_v.size();
        int fill=vars_nctrl_v[sz-1];
        for (int i=sz; i<dom_dim; i++)
            vars_nctrl_v.push_back(fill);
    }
    // fill with the last value for nb resolution points
    if (dom_dim > resolutions.size())
    {
        int  sz = resolutions.size();
        int fill=resolutions[sz-1];
        for (int i=sz; i<dom_dim; i++)
            resolutions.push_back(fill);
    }
    for (int i = 0; i < dom_dim; i++) {
        d_args.geom_p[i] = geom_degree;
        d_args.vars_p[0][i] = vars_degree;
        if (strong_sc)     // strong scaling, reduced number of points per block
        {
            d_args.ndom_pts[i] = ndomp / divs[i];
            d_args.geom_nctrl_pts[i] =
                    geom_nctrl / divs[i] > geom_degree ?
                            geom_nctrl / divs[i] : geom_degree + 1;
            d_args.vars_nctrl_pts[0][i] = vars_nctrl_v[0] / divs[i];
        } else                  // weak scaling, same number of points per block
        {
            d_args.ndom_pts[i] = ndomp;
            d_args.geom_nctrl_pts[i] = geom_nctrl;
            d_args.vars_nctrl_pts[0][i] = vars_nctrl_v[i]; // should have enough per direction ! otherwise will crash
        }
    }
    for (int i = 0; i < pt_dim - dom_dim; i++)
        d_args.f[i] = 1.0;

    // initialize input data

    // sine function f(x) = sin(x), f(x,y) = sin(x)sin(y), ...
    if (input == "sine") {
        for (int i = 0; i < pt_dim - dom_dim; i++)  // for all science variables
            d_args.s[i] = i + 1;                      // scaling factor on range
        master.foreach(
                [&](Block<real_t> *b, const diy::Master::ProxyWithLink &cp) {
                    b->generate_analytical_data(cp, input, d_args);
                });
    }

    // sinc function f(x) = sin(x)/x, f(x,y) = sinc(x)sinc(y), ...
    if (input == "sinc") {
        for (int i = 0; i < pt_dim - dom_dim; i++)  // for all science variables
            d_args.s[i] = 10.0 * (i + 1);             // scaling factor on range
        master.foreach(
                [&](Block<real_t> *b, const diy::Master::ProxyWithLink &cp) {
                    b->generate_analytical_data(cp, input, d_args);
                });
    }
#ifdef MFA_KOKKOS
    Kokkos::Profiling::pushRegion("Encode");
#endif
    double start_encode = MPI_Wtime();
    // compute the MFA
    if (world.rank() == 0)
        fprintf(stderr, "\nStarting fixed encoding...\n\n");
    world.barrier();                     // to synchronize timing

    master.foreach([&](Block<real_t> *b, const diy::Master::ProxyWithLink &cp) {
        b->fixed_encode_block(cp, d_args);
    });
    world.barrier();                     // to synchronize timing
    double end_encode = MPI_Wtime();
    //encode_time = MPI_Wtime() - encode_time;
    if (world.rank() == 0)
        fprintf(stderr, "\n\nFixed encoding done.\n\n");
#ifdef MFA_KOKKOS
    Kokkos::Profiling::popRegion(); // "Encode"
#endif
#ifdef MFA_KOKKOS
    Kokkos::Profiling::pushRegion("InitialDecode");
#endif
    // debug: compute error field for visualization and max error to verify that it is below the threshold
    if (world.rank() == 0)
        fprintf(stderr, "\nFinal decoding and computing max. error...\n");

#ifdef CURVE_PARAMS     // normal distance
    master.foreach([&](Block<real_t>* b, const diy::Master::ProxyWithLink& cp)
            { b->error(cp, 0, true); });
#else                   // range coordinate difference
    master.foreach([&](Block<real_t> *b, const diy::Master::ProxyWithLink &cp) {
        b->range_error(cp, true, true);
    });
#endif
    world.barrier();
    double end_decode = MPI_Wtime();
#ifdef MFA_KOKKOS
    Kokkos::Profiling::popRegion(); // "InitialDecode"
#endif

#ifdef MFA_KOKKOS
    Kokkos::Profiling::pushRegion("RefinedDecode");
#endif
    master.foreach([&](Block<real_t> *b, const diy::Master::ProxyWithLink &cp) {
        b->decode_core_ures(cp, resolutions);
    });
#ifdef MFA_KOKKOS
    Kokkos::Profiling::popRegion(); // "RefinedDecode"
#endif
    world.barrier();
    double end_resolution_decode = MPI_Wtime();

    // compute the neighbors encroachment
    master.foreach([&](Block<real_t> *b, const diy::Master::ProxyWithLink &cp) {
        b->compute_neighbor_overlaps(cp);
    });

    world.barrier();
    double end_compute_overlaps = MPI_Wtime();

    master.foreach([&](Block<real_t> *b, const diy::Master::ProxyWithLink &cp) {
        b->decode_patches(cp, resolutions);
    });
    // do the actual data transmission, to send the computed values to the requesters
    double decode_patches_end = MPI_Wtime();
    master.exchange();
    world.barrier();
    double exchange_end = MPI_Wtime();
    // now receive the requested values and do blending
    master.foreach(&Block<real_t>::recv_and_blend);
    world.barrier();
    double final_blend_end = MPI_Wtime(); // merge-based reduction: create the partners that determine how groups are formed
    // in each round and then execute the reduction

    int k = 2;                          // the radix of the k-ary reduction tree

    bool contiguous = true;
    // partners for merge over regular block grid
    diy::RegularMergePartners partners(decomposer,  // domain decomposition
            k,                                      // radix of k-ary reduction
            contiguous);                            // contiguous = true: distance doubling
                                                    // contiguous = false: distance halving

    // reduction
    diy::reduce(master,               // Master object
            assigner,                 // Assigner object
            partners,                 // RegularMergePartners object
            &max_err_cb);             // merge operator callback function

    master.foreach([&](Block<real_t> *b, const diy::Master::ProxyWithLink &cp) {
        b->print_brief_block(cp, error);
    });

    // save the results in diy format
    double write_time;
    if (write_output) {
        diy::io::write_blocks("approx.mfa", world, master);
        world.barrier();
        write_time = MPI_Wtime();
    }
    if (world.rank() == 0) {
        // print block results
        fprintf(stderr, "\n------- Final block results --------\n");
        master.foreach(
                [&](Block<real_t> *b, const diy::Master::ProxyWithLink &cp) {
                    b->print_block(cp, error);
                });

        fprintf(stderr, "encoding time                = %.3lf s.\n",
                end_encode - start_encode);
        fprintf(stderr, "decoding time                = %.3lf s.\n",
                end_decode - end_encode);
        fprintf(stderr, "decode at resolution         = %.3lf s.\n",
                end_resolution_decode - end_decode);
        fprintf(stderr, "decode patches         = %.3lf s.\n",
                decode_patches_end - end_resolution_decode );
        fprintf(stderr, "exchange time         = %.3lf s.\n",
                exchange_end - decode_patches_end);
        fprintf(stderr, "blend time                   = %.3lf s.\n",
                final_blend_end - exchange_end);
        fprintf(stderr, "blend total                  = %.3lf s.\n",
                final_blend_end - end_decode);
        if (write_output)
            fprintf(stderr, "write time                   = %.3lf s.\n",
                    write_time - final_blend_end);
        fprintf(stderr, "-------------------------------------\n\n");
    }
    // add simple tests for multi_bc test cases
    // test 1: -b 2 -d 2 -m 1 -i sinc -o 0.11
    // tot_blocks == 2, dom_dim == 1
    if (world.size() == 1 && tot_blocks == 2 && dom_dim == 1 && fabs(0.11 - ghost) <1.e-10 ) {
            Block<real_t> *b = static_cast<Block<real_t>*>(master.block(0));
            real_t max_red_err = b->max_errs_reduce[0];
            if ( fabs(max_red_err - 0.00564167 ) > 1.e-8) {
                std::cout << " expected max_red_err == 0.00564167 got : "
                        << max_red_err << "\n";
                abort();
            }
    }
    // test 2:  -i sinc -d 3 -m 2 -b 2 -o 0.11
    if (world.size() == 1 && tot_blocks == 2 && dom_dim == 2 && fabs(0.11 - ghost) <1.e-10 ) {
            Block<real_t> *b = static_cast<Block<real_t>*>(master.block(0));
            real_t max_red_err = b->max_errs_reduce[0];
            if ( fabs(max_red_err - 0.163644 ) > 1.e-6) {
                std::cout   << " expected max_red_err == 0.163644 got : "
                        << max_red_err << "\n";
                abort();
            }
    }
    // test3: -i sinc -d 3 -m 2 -b 6
    if (world.size() == 1 && tot_blocks == 6 && dom_dim == 2 && fabs(0.1 - ghost) <1.e-10 ) {
            Block<real_t> *b = static_cast<Block<real_t>*>(master.block(0));
            real_t max_red_err = b->max_errs_reduce[0];
            if ( fabs(max_red_err - 0.0054730281208712  ) > 1.e-10) {
                std::cout  << std::setprecision(14) << " expected max_red_err == 0.0054730281208712 got : "
                        << max_red_err << "\n";
                abort();
            }
            else
            {
                std::cout << std::setprecision(14) <<  "passed max_red_err == " << max_red_err << "\n";
            }
            Block<real_t> *blendBlock1 = static_cast<Block<real_t>*>(master.block(1));
            MatrixX<real_t> &bl = blendBlock1->blend->domain;
            //std::cout<<bl(0,2) << "\n";
            if  ( (fabs(bl(0, 2) - 0.031224744068286) > 1.e-10 ) ||
                  (fabs(bl(1, 2) - 0.022554418713158) > 1.e-10 ) )
            {
                std::cout << std::setprecision(14)
                          <<  "expected blend(0,2) = 0.031224744068286  got "  << bl(0, 2) << "\n";
                std::cout <<  "expected blend(1,2) = 0.022554418713158  got "  << bl(1, 2) << "\n";
                abort();
            }
            else
            {
                std::cout << std::setprecision(14) <<  "passed test blend(0, 2) == "
                        << bl(0, 2) << "  blend->domain(1, 2) == " << bl(1, 2)<< "\n";
            }
    }
#ifdef MFA_KOKKOS
    Kokkos::finalize();
#endif
}
<|MERGE_RESOLUTION|>--- conflicted
+++ resolved
@@ -72,12 +72,7 @@
                     " number of output points in each dimension of domain");
     ops >> opts::Option('g', "geom_nctrl", geom_nctrl,
                     " number of control points in each dimension of geometry");
-<<<<<<< HEAD
-    ops >> opts::Option('v', "vars_nctrl", vars_nctrl,
-=======
-    ops
-            >> opts::Option('v', "vars_nctrl", vars_nctrl_v,
->>>>>>> dc821a0c
+    ops >> opts::Option('v', "vars_nctrl", vars_nctrl_v,
                     " number of control points in each dimension of all science variables");
     ops >> opts::Option('i', "input", input, " input dataset");
     ops >> opts::Option('w', "weights", weighted, " solve for and use weights");
