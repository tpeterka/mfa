include_directories         (${CMAKE_SOURCE_DIR}/examples)          # needed for block.hpp and opts.h

add_executable              (differentiate_block        differentiate_block.cpp)
target_link_libraries       (differentiate_block        ${libraries})

add_executable              (eval                       eval.cpp)
target_link_libraries       (eval                       ${libraries})

<<<<<<< HEAD
add_executable              (integrate                  integrate.cpp)
target_link_libraries       (integrate                  ${libraries})

set_property                (TARGET  differentiate_block eval integrate PROPERTY INSTALL_RPATH_USE_LINK_PATH TRUE)
install                     (TARGETS differentiate_block eval integrate
=======
add_executable              (decode_speed               decode_speed.cpp)
target_link_libraries       (decode_speed               ${libraries})

set_property                (TARGET  differentiate_block eval decode_speed PROPERTY INSTALL_RPATH_USE_LINK_PATH TRUE)
install                     (TARGETS differentiate_block eval decode_speed
>>>>>>> b480e3ea
                            DESTINATION ${CMAKE_INSTALL_PREFIX}/examples/eval/
                            PERMISSIONS OWNER_READ OWNER_WRITE OWNER_EXECUTE
                            GROUP_READ GROUP_WRITE GROUP_EXECUTE
                            WORLD_READ WORLD_WRITE WORLD_EXECUTE)<|MERGE_RESOLUTION|>--- conflicted
+++ resolved
@@ -6,19 +6,14 @@
 add_executable              (eval                       eval.cpp)
 target_link_libraries       (eval                       ${libraries})
 
-<<<<<<< HEAD
 add_executable              (integrate                  integrate.cpp)
 target_link_libraries       (integrate                  ${libraries})
 
-set_property                (TARGET  differentiate_block eval integrate PROPERTY INSTALL_RPATH_USE_LINK_PATH TRUE)
-install                     (TARGETS differentiate_block eval integrate
-=======
 add_executable              (decode_speed               decode_speed.cpp)
 target_link_libraries       (decode_speed               ${libraries})
 
-set_property                (TARGET  differentiate_block eval decode_speed PROPERTY INSTALL_RPATH_USE_LINK_PATH TRUE)
-install                     (TARGETS differentiate_block eval decode_speed
->>>>>>> b480e3ea
+set_property                (TARGET  differentiate_block eval integrate decode_speed PROPERTY INSTALL_RPATH_USE_LINK_PATH TRUE)
+install                     (TARGETS differentiate_block eval integrate decode_speed
                             DESTINATION ${CMAKE_INSTALL_PREFIX}/examples/eval/
                             PERMISSIONS OWNER_READ OWNER_WRITE OWNER_EXECUTE
                             GROUP_READ GROUP_WRITE GROUP_EXECUTE
