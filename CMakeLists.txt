project                     (mfa)
cmake_minimum_required      (VERSION 3.1)

option                      (wrapped_mpi    "MPI compiler wrapper requires no further MPI libs, true/false (default false)" OFF     )
option                      (mfa_thread     "tbb, kokkos, sycl, or serial (default serial)"                                 serial  )
option                      (s3d_infile     "Path/filename of s3d dataset (for unit testing)"                                       )
option                      (mfa_python     "Build Python bindings, true/false (default false)"                             OFF     )
option                      (eigen_thread   "Use OpenMP for Eigen threading, true/false (default false)"                    OFF     )
option                      (KOKKOS_INCLUDE_DIRS    "Path of include directories for Kokkos (optional)"                             )
option                      (KOKKOS_LIBRARY "Kokkos library (optional)"                                                             )
option                      (OPENMP_LIBRARY "OpenMP library if not found automatically (optional)"                                  )

# C++11
set                         (CMAKE_CXX_FLAGS "${CMAKE_CXX_FLAGS} -std=c++11")

# Default to Release
if                          (NOT CMAKE_BUILD_TYPE)
    set                     (CMAKE_BUILD_TYPE "Release" CACHE STRING "Choose the type of build, options are: Debug Release RelWithDebInfo MinSizeRel." FORCE)
    set_property            (CACHE CMAKE_BUILD_TYPE PROPERTY STRINGS "Debug" "Release" "MinSizeRel" "RelWithDebInfo")
endif                       (NOT CMAKE_BUILD_TYPE)

# MPI
 if                         (NOT wrapped_mpi)
     find_package           (MPI REQUIRED)
     set                    (libraries ${libraries} ${MPI_C_LIBRARIES} ${MPI_CXX_LIBRARIES})
 endif                      ()

# MFA threading model
if                          (mfa_thread MATCHES "tbb")
    message                 ("Using TBB threading")
    add_definitions         (-DMFA_TBB)
    find_package            (TBB QUIET)
    find_path               (TBB_INCLUDE_DIR        tbb/tbb.h)
    find_library            (TBB_LIBRARY NAMES      tbb)
    if                      (TBB_INCLUDE_DIR AND TBB_LIBRARY)
        include_directories ("${TBB_INCLUDE_DIR}")
        set                 (libraries ${libraries} ${TBB_LIBRARY})
        message             ("Found TBB in ${TBB_INCLUDE_DIR} and in ${TBB_LIBRARY}")
    else                    (TBB_INCLUDE_DIR AND TBB_LIBRARY)
        message             (FATAL_ERROR "Could not find TBB")
    endif                   ()
elseif                      (mfa_thread MATCHES "kokkos")
    message                 ("Using Kokkos threading")
    add_definitions         (-DMFA_KOKKOS)
    # TODO: for cuda only; how to check for compiler==nvcc_wrapper?
   # set                     (CMAKE_CXX_FLAGS "${CMAKE_CXX_FLAGS} -Xcudafe --diag_suppress=esa_on_defaulted_function_ignored")
   # set                     (CMAKE_CXX_FLAGS "${CMAKE_CXX_FLAGS} --expt-relaxed-constexpr")
   # set                     (CMAKE_CXX_FLAGS "${CMAKE_CXX_FLAGS} --expt-extended-lambda")
   # include_directories     (${KOKKOS_INCLUDE_DIRS})
   # set                     (libraries ${libraries} ${KOKKOS_LIBRARY} ${CMAKE_DL_LIBS})
    find_package ( Kokkos REQUIRED )
    message                 ( " found KOKKOS in "  ${Kokkos_DIR} )
    set                     ( KK_LIB  "Kokkos::kokkos" ) 
elseif                      (mfa_thread MATCHES "sycl")
    message                 ("Using SYCL threading")
    add_definitions         (-DMFA_SYCL)
    set                     (CMAKE_CXX_FLAGS "${CMAKE_CXX_FLAGS} -fsycl")
    set                     (CMAKE_EXE_LINKER_FLAGS "${CMAKE_EXE_LINKER_FLAGS} -lsycl -lOpenCL")
else                        ()
    message                 ("Using no threading (serial)")
    add_definitions         (-DMFA_SERIAL)
endif                       ()

# Eigen threading (requires OpenMP to be available)
if                          (eigen_thread)
    find_package            (OpenMP)
    message                 ("Using OpenMP for Eigen")
    add_definitions         (-DEIGEN_OPENMP)
    if                      (APPLE)
        set                 (CMAKE_CXX_FLAGS "${CMAKE_CXX_FLAGS} -Xclang -fopenmp")
        if                  (${OPENMP_CXX_FOUND})
            set             (CMAKE_EXE_LINKER_FLAGS "${CMAKE_EXE_LINKER_FLAGS} -lomp")
        elseif              (DEFINED OPENMP_INCLUDE_DIRS AND DEFINED OPENMP_LIBRARY)
            include_directories (${OPENMP_INCLUDE_DIRS})
            set             (libraries ${libraries} ${OPENMP_LIBRARY})
            message         ("Using user-provided OpenMP headers and library: ${OPENMP_INCLUDE_DIRS} ${OPENMP_LIBRARY}")
        else                ()
            message         ("Error: cannot find OpenMP and OPENMP_INCLUDE_DIRS or OPENMP_LIBRARY is not set")
            message         (FATAL_ERROR "Either provide OPENMP_INCLUDE_DIRS and OPENMP_LIBRARY explicitly or disable eigen_thread")
        endif               ()
    else                    ()
        set                     (CMAKE_CXX_FLAGS "${CMAKE_CXX_FLAGS} -fopenmp")
    endif                   ()
endif                       ()

# Threads
find_package                (Threads)

# DIY
option                      (build_examples "" OFF)
option                      (build_tests "" OFF)
option                      (python "" ON)
option                      (log "" ON)
add_subdirectory            (include/diy)
set                         (libraries ${libraries} diy)

# fmt
option                      (FMT_INSTALL "" OFF)
add_subdirectory            (include/fmt)
set                         (libraries ${libraries} fmt::fmt)

# Coin-OR CLP
find_path                   (CLP_INCLUDE_DIRS   ClpSimplex.hpp)
find_library                (CLP_LIB NAMES      Clp)
if                          (NOT CLP_LIB OR NOT CLP_INCLUDE_DIRS)
    message                 ("Coin-OR CLP not found; weights are disabled")
    set                     (CLP_INCLUDE_DIRS   "")
    set                     (CLP_LIB            "")
    set                     (COIN_UTILS_LIB     "")
    add_definitions         (-DMFA_NO_WEIGHTS)
else                        ()
    message                 ("Coin-OR CLP found; weights are enabled")
endif                       ()

# Include dirs
set                         (CMAKE_INCLUDE_SYSTEM_FLAG_CXX "-isystem")
include_directories         (${CMAKE_CURRENT_SOURCE_DIR}/include
                            ${CMAKE_CURRENT_SOURCE_DIR}/include/cppoptlib/include
                            ${CMAKE_CURRENT_SOURCE_DIR}/include/diy/include
                            ${CMAKE_CURRENT_SOURCE_DIR}/include/fmt/include
                            ${CMAKE_CURRENT_SOURCE_DIR}/include/eigen3
                            SYSTEM
                            ${MPI_INCLUDE_PATH}
                            )
if                          (NOT "${CLP_INCLUDE_DIRS}" STREQUAL "")
    include_directories     (${CLP_INCLUDE_DIRS})
endif                       ()
if                          (NOT "${Boost_INCLUDE_DIRS}" STREQUAL "")
    include_directories     (${Boost_INCLUDE_DIRS})
endif                       ()

# Libraries
set                         (libraries
                             ${libraries}
                             ${CLP_LIB}
                             ${COIN_UTILS_LIB}
                             ${CMAKE_THREAD_LIBS_INIT}
                             ${KK_LIB} )


# Testing
# NB testing must be enabled before adding tests subdirectory, otherwise no tests will be found
enable_testing              ()
include                     (CTest)
add_subdirectory            (examples)
<<<<<<< HEAD
# add_subdirectory            (tests)
if                          (python)
=======
add_subdirectory            (tests)

# Python
if                          (mfa_python)
>>>>>>> 8bd5e691
    add_subdirectory        (include/pybind11)
    add_subdirectory        (python)
endif                       ()

# Install the headers
file                        (GLOB DEPLOY_FILES_AND_DIRS "${PROJECT_SOURCE_DIR}/include/*")
foreach                     (ITEM ${DEPLOY_FILES_AND_DIRS})
   if                       (IS_DIRECTORY "${ITEM}")
      list                  (APPEND DIRS_TO_DEPLOY "${ITEM}")
   else                     ()
      list                  (APPEND FILES_TO_DEPLOY "${ITEM}")
   endif                    ()
endforeach                  ()
install                     (FILES ${FILES_TO_DEPLOY} DESTINATION ${CMAKE_INSTALL_PREFIX}/include)
install                     (DIRECTORY ${DIRS_TO_DEPLOY} DESTINATION ${CMAKE_INSTALL_PREFIX}/include)
<|MERGE_RESOLUTION|>--- conflicted
+++ resolved
@@ -143,15 +143,10 @@
 enable_testing              ()
 include                     (CTest)
 add_subdirectory            (examples)
-<<<<<<< HEAD
 # add_subdirectory            (tests)
-if                          (python)
-=======
-add_subdirectory            (tests)
 
 # Python
 if                          (mfa_python)
->>>>>>> 8bd5e691
     add_subdirectory        (include/pybind11)
     add_subdirectory        (python)
 endif                       ()
