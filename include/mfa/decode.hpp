--- conflicted
+++ resolved
@@ -910,27 +910,6 @@
             VectorXi    derivs;                             // do not use derivatives yet, pass size 0
             VolIterator vol_it(ndom_pts);
 
-<<<<<<< HEAD
-=======
-#ifdef  PRINT_DEBUG
-            if (1 == mfa_data.dom_dim)
-            {
-                for (int i=0; i<ndom_pts(0); i++)
-                {
-                    for (int j=0; j<nctrl_pts(0); j++)
-                        fmt::print(stderr, " {:2.5f}", NN[0](i,j));
-                    fmt::print(stderr, "\n");
-                }
-                fmt::print(stderr, "Control Points:\n");
-                for (int j=0; j<nctrl_pts(0); j++)
-                {
-                    fmt::print(stderr, " {:10.7f} \n",mfa_data.tmesh.tensor_prods[0].ctrl_pts(j) );
-                }
-
-            }
-#endif              // end debug
-
->>>>>>> aa358714
 #ifdef MFA_SERIAL   // serial version
 
             if (verbose >= 2)
