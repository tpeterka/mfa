--- conflicted
+++ resolved
@@ -1969,11 +1969,7 @@
         {
             // debug
             fmt::print(stderr, "EncodeTensorLocalSeparable tidx = {}\n", t_idx);
-<<<<<<< HEAD
 //             fmt::print(stderr, "\n Current T-mesh:\n");
-=======
-//             fmt::print(stderr,"\n Current T-mesh:\n\n");
->>>>>>> 419ba6ae
 //             mfa_data.tmesh.print(true, true);
 
             double t0 = MPI_Wtime();
