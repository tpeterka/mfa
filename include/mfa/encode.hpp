--- conflicted
+++ resolved
@@ -47,17 +47,12 @@
 using namespace cppoptlib;
 
 template <typename T>                        // float or double
-<<<<<<< HEAD
     class LocalLSQ : public Problem<T>
-=======
-    class SqrError : public Problem<T>
->>>>>>> 0dacd1fc
     {
     private:
         const MFA<T>&       mfa;         // the mfa object
         MFA_Data<T>&        mfa_data;    // the mfa data object
         const MatrixX<T>&   domain;      // input points
-<<<<<<< HEAD
         const MatrixX<T>&   cons;        // control point constraints Matrix
         size_t              start_idx;   // start and end of the local subdomain
         size_t              end_idx;     // in input point space (1D for now)
@@ -76,31 +71,11 @@
                                             cons(cons_),
                                             start_idx(start_),
                                             end_idx(end_),
-=======
-        MatrixX<T>          approx;      // decoded points
-        const MatrixX<T>&   cons;        // control point constraints Matrix
-        int                 verbose;     // more output
-
-    public:
-        SqrError(const MFA<T>&      mfa_,
-                 MFA_Data<T>&       mfa_data_,
-                 const MatrixX<T>&  domain_,
-                 const MatrixX<T>&  cons_,
-                 int                verb_): mfa(mfa_),
-                                            mfa_data(mfa_data_),
-                                            domain(domain_),
-                                            approx(domain_),
-                                            cons(cons_),
->>>>>>> 0dacd1fc
                                             verbose(verb_)
 
         {}
 
-<<<<<<< HEAD
         ~LocalLSQ()
-=======
-        ~SqrError()
->>>>>>> 0dacd1fc
         {}
 
         using typename Problem<T>::TVector;
@@ -174,15 +149,15 @@
                 }
             }
 
-            int      ndims  = mfa.ndom_pts().size();                    // number of domain dimensions
-            size_t   cs     = 1;                                        // stride for input points in curve in cur. dim
-            int      pt_dim = mfa_data.max_dim - mfa_data.min_dim + 1;  // control point dimensonality
+            int      ndims  = mfa.ndom_pts().size();          // number of domain dimensions
+            size_t   cs     = 1;                            // stride for input points in curve in cur. dim
+            int      pt_dim = mfa_data.max_dim - mfa_data.min_dim + 1;// control point dimensonality
 
             // resize matrices in case number of control points changed
             ctrl_pts.resize(nctrl_pts.prod(), pt_dim);
             weights.resize(ctrl_pts.rows());
             for (auto k = 0; k < ndims; k++)
-                mfa_data.N[k] = MatrixX<T>::Zero(mfa.ndom_pts()(k), nctrl_pts(k));  // basis functions need to be resized and initialized to 0
+                mfa_data.N[k].resize(mfa.ndom_pts()(k), nctrl_pts(k));
 
             // 2 buffers of temporary control points
             // double buffer needed to write output curves of current dim without changing its input pts
@@ -196,9 +171,9 @@
             MatrixX<T> temp_ctrl0 = MatrixX<T>::Zero(tot_ntemp_ctrl, pt_dim);
             MatrixX<T> temp_ctrl1 = MatrixX<T>::Zero(tot_ntemp_ctrl, pt_dim);
 
-            VectorXi ntemp_ctrl = mfa.ndom_pts();                   // current num of temp control pts in each dim
-
-            for (size_t k = 0; k < ndims; k++)                      // for all domain dimensions
+            VectorXi ntemp_ctrl = mfa.ndom_pts();     // current num of temp control pts in each dim
+
+            for (size_t k = 0; k < ndims; k++)      // for all domain dimensions
             {
                 // number of curves in this dimension
                 size_t ncurves;
@@ -258,6 +233,7 @@
                 for (int i = 0; i < mfa_data.N[k].rows(); i++)
                 {
                     int span = mfa_data.FindSpan(k, mfa.params()[k][i], nctrl_pts(k));
+
 #ifndef TMESH       // original version for one tensor product
 
                     mfa_data.OrigBasisFuns(k, mfa.params()[k][i], span, mfa_data.N[k], i);
@@ -333,13 +309,9 @@
                 if (verbose)
                     fprintf(stderr, "\ndimension %ld of %d encoded\n", k + 1, ndims);
             }                                                      // domain dimensions
-<<<<<<< HEAD
 
             // debug
 //             cerr << "Encode() ctrl_pts:\n" << ctrl_pts << endl;
-//             cerr << "Encode() weights:\n" << weights << endl;
-=======
->>>>>>> 0dacd1fc
         }
 
         // original adaptive encoding for first tensor product only
@@ -423,13 +395,8 @@
 
 /////////////// Test CPPOptLib ////////////////
 //            auto sizeX = W.size();
-<<<<<<< HEAD
             LocalLSQ<T> f(mfa, mfa_data, domain, t.ctrl_pts, verbose);
             BfgsSolver<LocalLSQ<T>> solver;
-=======
-            SqrError<T> f(mfa, mfa_data, domain, t.ctrl_pts, verbose);
-            BfgsSolver<SqrError<T>> solver;
->>>>>>> 0dacd1fc
 
 //            auto stopCriteria = cppoptlib::BfgsSolver<SqrError<T>>::TCriteria::defaults();
 //            stopCriteria.iterations = 1;
@@ -527,11 +494,6 @@
                 if (verbose)
                     fprintf(stderr, "Iteration %d...\n", iter);
 
-                // debug: print tmesh
-                fprintf(stderr, "\n----- T-mesh at the start of iteration %d-----\n\n", iter);
-                mfa_data.tmesh.print();
-                fprintf(stderr, "--------------------------\n\n");
-
                 // using NewKnots_full high-d span splitting with tmesh (for now)
                 int retval = NewKnots_full(err_limit, extents, iter, nctrl_pts, ctrl_pts, weights);
 
@@ -954,7 +916,6 @@
                 }
                 if (nctrl_pts(i) > mfa.ndom_pts()(i))
                 {
-                    // TODO: hard-coded for one tensor
                     fprintf(stderr, "Warning: Encode() number of control points (%d) in dimension %ld "
                             "exceeds number of input data points (%d) in dimension %ld.\n", nctrl_pts(i), i, mfa.ndom_pts()(i), i);
                 }
@@ -1756,7 +1717,6 @@
     };
 
     template <typename T>
-<<<<<<< HEAD
     T LocalLSQ<T>::value(const TVector &x)
     {
         //upack the candidate solution vector x into tensor_prods
@@ -1788,30 +1748,10 @@
         if(cons.rows()==ctrlpts_tosolve.rows() && cons.cols()==ctrlpts_tosolve.cols())
         {
             T cons_residual = (ctrlpts_tosolve - cons).squaredNorm();
-=======
-    T SqrError<T>::value(const TVector &x)
-    {
-        size_t ctrl_rows = mfa_data.tmesh.tensor_prods[0].ctrl_pts.rows();
-        size_t ctrl_cols = mfa_data.tmesh.tensor_prods[0].ctrl_pts.cols();
-        mfa_data.tmesh.tensor_prods[0].ctrl_pts = x;
-        mfa_data.tmesh.tensor_prods[0].ctrl_pts.resize(ctrl_rows, ctrl_cols);
-        mfa.DecodeDomain(mfa_data, verbose, approx, mfa_data.min_dim, mfa_data.max_dim, false);
-
-        MatrixX<T> E = (approx.block(0, mfa_data.min_dim, approx.rows(), mfa_data.max_dim-mfa_data.min_dim+1) -
-                        domain.block(0, mfa_data.min_dim, domain.rows(), mfa_data.max_dim-mfa_data.min_dim+1)).rowwise().sum();
-        T sum_sq_err = E.squaredNorm();
-
-        //debug
-        fprintf(stderr, "least squares error: %e\n", sum_sq_err);
-        if(cons.rows()==ctrl_rows && cons.cols()==ctrl_cols)
-        {
-            T cons_residual = (mfa_data.tmesh.tensor_prods[0].ctrl_pts - cons).squaredNorm();
->>>>>>> 0dacd1fc
             fprintf(stderr, "constraints residual: %e\n", cons_residual);
             sum_sq_err += 1e8*cons_residual;
         }
         return sum_sq_err;
-<<<<<<< HEAD
 //        size_t ctrl_rows = mfa_data.tmesh.tensor_prods[0].ctrl_pts.rows();
 //        size_t ctrl_cols = mfa_data.tmesh.tensor_prods[0].ctrl_pts.cols();
 //        mfa_data.tmesh.tensor_prods[0].ctrl_pts = x;
@@ -1831,8 +1771,6 @@
 //            sum_sq_err += 1e8*cons_residual;
 //        }
 //        return sum_sq_err;
-=======
->>>>>>> 0dacd1fc
     }
 }
 
