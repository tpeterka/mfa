//--------------------------------------------------------------
// encoder object
//
// Tom Peterka
// Argonne National Laboratory
// tpeterka@mcs.anl.gov
//--------------------------------------------------------------

#ifndef _ENCODE_HPP
#define _ENCODE_HPP

#include    <mfa/mfa_data.hpp>
#include    <mfa/mfa.hpp>
#include    <mfa/decode.hpp>
#include    <mfa/new_knots.hpp>

#include    <vector>
#include    <set>
#include    <iostream>
#include    <algorithm>

// temporary utilities for testing
#include    <ctime>
#include    <chrono>
#include    <iomanip>
#include    <fstream>
#include    <sstream>
#include    <mpi.h>     // for MPI_Wtime() only

#ifndef      MFA_NO_WEIGHTS
#include    "coin/ClpSimplex.hpp"
#include    "coin/ClpInterior.hpp"
#endif

template <typename T>                                       // float or double
class NewKnots;

template <typename T>                                       // float or double
struct MFA;

namespace mfa
{
    template <typename T>                                   // float or double
    class Encoder
    {
        enum class ConsType
        {
            MFA_NO_CONSTRAINT,
            MFA_LEFT_ONLY_CONSTRAINT,
            MFA_RIGHT_ONLY_CONSTRAINT,
            MFA_BOTH_CONSTRAINT
        };

    private:

        template <typename>
        friend class NewKnots;

        MFA_Data<T>&        mfa_data;                       // the mfa data model
        int                 dom_dim;                        // domain dimension of mfa_data
        int                 verbose;                        // output level
        const PointSet<T>&  input;                          // input points
        size_t              max_num_curves;                 // max num. curves per dimension to check in curve version

    public:

        Encoder(MFA_Data<T>&        mfa_data_,              // MFA data model
                const PointSet<T>&  input_,                 // input points
                int                 verbose_) :             // debug level
            mfa_data(mfa_data_),
            dom_dim(mfa_data.dom_dim),
            verbose(verbose_),
            input(input_),
            max_num_curves(1.0e5)                           // max num. curves to check in one dimension of curve version
        { }

        ~Encoder() {}

        // approximate a NURBS hypervolume of arbitrary dimension for a given input data set
        // n-d version of algorithm 9.7, Piegl & Tiller (P&T) p. 422
        // output control points can be specified by caller, does not have to be those in the tmesh
        // the output ctrl_pts are resized by this function;  caller need not resize them
        void Encode(const VectorXi& nctrl_pts,              // number of control points in each dim.
                    MatrixX<T>&     ctrl_pts,               // (output) control points
                    VectorX<T>&     weights,                // (output) weights
                    bool            weighted = true)        // solve for and use weights
        {
            // check quantities
            if (mfa_data.p.size() != input.ndom_pts().size())
            {
                fprintf(stderr, "Error: Encode() size of p must equal size of ndom_pts\n");
                exit(1);
            }
            for (size_t i = 0; i < mfa_data.p.size(); i++)
            {
                if (nctrl_pts(i) <= mfa_data.p(i))
                {
                    fprintf(stderr, "Error: Encode() number of control points in dimension %ld "
                            "must be at least p + 1 for dimension %ld\n", i, i);
                    exit(1);
                }
                if (nctrl_pts(i) > input.ndom_pts(i))
                {
                    fprintf(stderr, "Warning: Encode() number of control points (%d) in dimension %ld "
                            "exceeds number of input data points (%d) in dimension %ld.\n", nctrl_pts(i), i, input.ndom_pts(i), i);
                }
            }

            int      ndims  = input.ndom_pts().size();          // number of domain dimensions
            size_t   cs     = 1;                            // stride for input points in curve in cur. dim
            int      pt_dim = mfa_data.max_dim - mfa_data.min_dim + 1;// control point dimensonality
            // resize matrices in case number of control points changed
            ctrl_pts.resize(nctrl_pts.prod(), pt_dim);
            weights.resize(ctrl_pts.rows());

            // resize basis function matrices and initialize to 0; will only fill nonzeros later
            mfa_data.N.resize(dom_dim);
            for (auto k = 0; k < dom_dim; k++)
                mfa_data.N[k] = MatrixX<T>::Zero(input.ndom_pts(k), nctrl_pts(k));

            // 2 buffers of temporary control points
            // double buffer needed to write output curves of current dim without changing its input pts
            // temporary control points need to begin with size as many as the input domain points
            // except for the first dimension, which can be the correct number of control points
            // because the input domain points are converted to control points one dimension at a time
            // TODO: need to find a more space-efficient way
            size_t tot_ntemp_ctrl = 1;
            for (size_t k = 0; k < ndims; k++)
                tot_ntemp_ctrl *= (k == 0 ? nctrl_pts(k) : input.ndom_pts(k));
            MatrixX<T> temp_ctrl0 = MatrixX<T>::Zero(tot_ntemp_ctrl, pt_dim);
            MatrixX<T> temp_ctrl1 = MatrixX<T>::Zero(tot_ntemp_ctrl, pt_dim);

            VectorXi ntemp_ctrl = input.ndom_pts();     // current num of temp control pts in each dim

            for (size_t k = 0; k < ndims; k++)      // for all domain dimensions
            {
                // number of curves in this dimension
                size_t ncurves;
                ncurves = 1;
                for (int i = 0; i < ndims; i++)
                {
                    if (i < k)
                        ncurves *= nctrl_pts(i);
                    else if (i > k)
                        ncurves *= input.ndom_pts(i);
                    // NB: current dimension contributes no curves, hence no i == k case
                }

                // compute local version of co
                vector<size_t> co(ncurves);                     // starting curve points in current dim.
                vector<size_t> to(ncurves);                     // starting control points in current dim.
                co[0]      = 0;
                to[0]      = 0;
                size_t coo = 0;                                 // co at start of contiguous sequence
                size_t too = 0;                                 // to at start of contiguous sequence

                // TODO: allocate P and R once for all curves in an EncodeInfo struct similar to DecodeInfo
                for (auto j = 1; j < ncurves; j++)
                {
                    if (j % cs)
                    {
                        co[j] = co[j - 1] + 1;
                        to[j] = to[j - 1] + 1;
                    }
                    else
                    {
                        co[j] = coo + cs * ntemp_ctrl(k);
                        coo   = co[j];
                        to[j] = too + cs * nctrl_pts(k);
                        too   = to[j];
                    }
                }

                // N is a matrix of m (# input points) x n (# control points) basis function coefficients
                //  _                              _
                // |  N_0(u[0])   ... N_n-1(u[0])   |
                // |     ...      ...      ...      |
                // |  N_0(u[m-1]) ... N_n-1(u[m-1]) |
                //  -                              -
                // TODO: N is going to be very sparse when it is large: switch to sparse representation
                // N has semibandwidth < p  nonzero entries across diagonal

                for (int i = 0; i < mfa_data.N[k].rows(); i++)
                {
                    int span = mfa_data.tmesh.FindSpan(k, input.params->param_grid[k][i], nctrl_pts(k));

#ifndef MFA_TMESH   // original version for one tensor product

                    mfa_data.OrigBasisFuns(k, input.params->param_grid[k][i], span, mfa_data.N[k], i);

#else               // tmesh version

                    mfa_data.BasisFuns(k, input.params->param_grid[k][i], span, mfa_data.N[k], i);

#endif
                }

                // debug
//                 fmt::print(stderr, "N[{}]:\n {}\n", k, mfa_data.N[k]);

                // TODO: NtN is going to be very sparse when it is large: switch to sparse representation
                // NtN has semibandwidth < p + 1 nonzero entries across diagonal
                MatrixX<T> NtN  = mfa_data.N[k].transpose() * mfa_data.N[k];

                // debug
//                 cerr << "N[k]:\n" << mfa_data.N[k] << endl;
//                 cerr << "NtN:\n" << NtN << endl;

#ifdef MFA_TBB  // TBB version
                static affinity_partitioner ap;
                parallel_for (blocked_range<size_t>(0, ncurves), [&] (blocked_range<size_t>& r)
                {
                    for (auto j = r.begin(); j < r.end(); j++)        // for all the curves in this dimension
                    {
                        // debug
                        // fprintf(stderr, "j=%ld curve\n", j);

                        // R is the right hand side needed for solving NtN * P = R
                        MatrixX<T> R(mfa_data.N[k].cols(), pt_dim);
                        // P are the unknown control points and the solution to NtN * P = R
                        // NtN is positive definite -> do not need pivoting
                        // TODO: use a common representation for P and ctrl_pts to avoid copying
                        MatrixX<T> P(mfa_data.N[k].cols(), pt_dim);
                        // compute the one curve of control points
                        CtrlCurve(mfa_data.N[k], NtN, R, P, k, co[j], cs, to[j], temp_ctrl0, temp_ctrl1, -1, ctrl_pts, weights, weighted);
                    }   // curves in this dimension
                }, ap);

#endif              // end TBB version

#if defined(MFA_SERIAL) || defined(MFA_KOKKOS)
                // R is the right hand side needed for solving NtN * P = R
                MatrixX<T> R(mfa_data.N[k].cols(), pt_dim);

                // P are the unknown control points and the solution to NtN * P = R
                // NtN is positive definite -> do not need pivoting
                // TODO: use a common representation for P and ctrl_pts to avoid copying
                MatrixX<T> P(mfa_data.N[k].cols(), pt_dim);

                // encode curves in this dimension
                for (size_t j = 0; j < ncurves; j++)
                {
                    // print progress
                    if (verbose)
                    {
                        if (j > 0 && j > 100 && j % (ncurves / 100) == 0)
                            fprintf(stderr, "\r dimension %ld: %.0f %% encoded (%ld out of %ld curves)",
                                    k, (T)j / (T)ncurves * 100, j, ncurves);
                    }

                    // compute the one curve of control points
                    CtrlCurve(mfa_data.N[k], NtN, R, P, k, co[j], cs, to[j], temp_ctrl0, temp_ctrl1, j, ctrl_pts, weights, weighted);
                }

#endif          // end serial version

                // adjust offsets and strides for next dimension
                ntemp_ctrl(k) = nctrl_pts(k);
                cs *= ntemp_ctrl(k);

                // print progress
                if (verbose)
                    fprintf(stderr, "\r dimension %ld: 100%% encoded                                       \n", k);
            }  // domain dimensions

            // debug
//             cerr << "Encode() ctrl_pts:\n" << ctrl_pts << endl;
//             cerr << "Encode() weights:\n" << weights << endl;
        }



        void ConsMatrix(    TensorIdx               t_idx,
                            int                     deriv,
                            T                       c_target,
                            const SparseMatrixX<T>& N,
                            const SparseMatrixX<T>& Nt,
                            const VectorX<T>&       dom_mins,
                            const VectorX<T>&       dom_maxs,
                            SparseMatrixX<T>&       Ct)
        {
            clock_t fill_time = clock();
            if (verbose)
                cerr << "Adjusting matrix for regularization..." << endl;

            const int num_points = N.rows();
            const int num_ctrl = N.cols();
            const int num_cons = dom_dim * num_ctrl;
            const VectorX<T> extents = dom_maxs - dom_mins;

            if (Ct.rows() != num_ctrl || Ct.cols() != num_cons)
            {
                fmt::print("ERROR: Incorrect matrix dimensions of Ct in ConsMatrix()\nExiting.\n");
                exit(1);
            }

            TensorProduct<T>& t = mfa_data.tmesh.tensor_prods[t_idx];
            VectorXi spans(dom_dim);

            vector<MatrixX<T>> B(dom_dim);
            for (int k = 0; k < dom_dim; k++)
            {
                B[k].resize(deriv+1, t.nctrl_pts(k));
            }

            int n_entries = (mfa_data.p.array() + 1).prod();
            Ct.reserve(VectorXi::Constant(Ct.cols(), n_entries));

            // Compute parameters for each derivative constraint
            // Compute basis functions and derivatives at each parameter
            vector<vector<T>> anchor_pts(dom_dim);
            for (int i = 0; i < dom_dim; i++) 
            {
                MatrixX<T> temp_ders(3, t.nctrl_pts(i)); // 3 rows stores up to 2nd deriv

                int pc = mfa_data.p(i);     // current p for this dimension

                anchor_pts[i].resize(t.nctrl_pts(i));
                anchor_pts[i][0] = 0;
                anchor_pts[i][t.nctrl_pts(i)-1] = 1.0;
                for (int j = 1; j < t.nctrl_pts(i) - 1; j++)
                {              
                    T low = mfa_data.tmesh.all_knots[i][j];
                    T high = mfa_data.tmesh.all_knots[i][j+pc+1];
                    T mid = (low + high) / 2;
                    int temp_span = 0;

                    // Find parameter for max value of basis function with binary search
                    temp_ders.setZero();
                    temp_span = mfa_data.tmesh.FindSpan(i, mid);
                    mfa_data.DerBasisFuns(i, mid, temp_span, 1, temp_ders);

                    // TODO speed up by using Newton's method instead.
                    //      Warning: Need to ensure convergence to the right vanishing derivative when using Newton's method (there are three per basis fxn)
                    while (temp_ders(1,j) < -0.01 || temp_ders(1,j) > 0.01)
                    {
                        if (temp_ders(1,j) > 0.01)    // if function is increasing, we are left of max value
                            low = mid;
                        else
                            high = mid;
                        mid = (low + high) / 2;

                        temp_span = mfa_data.tmesh.FindSpan(i, mid);
                        mfa_data.DerBasisFuns(i, mid, temp_span, 1, temp_ders);
                    }

                    anchor_pts[i][j] = mid;
                }
            }

            VectorXi ctrl_starts(dom_dim);                                 // subvolume ctrl pt indices in each dimension
            VectorXi nctrl_patch = mfa_data.p + VectorXi::Ones(dom_dim);   // number of nonzero basis functions at a given parameter, in each dimension

            // Loop through each parameter corresponding to derivative constraint
            VolIterator pt_it(t.nctrl_pts);
            while (!pt_it.done())
            {
                // Compute basis function values and derivatives at each anchor
                for (int k = 0; k < dom_dim; k++)
                {
                    T u = anchor_pts[k][pt_it.idx_dim(k)];
                    int p = mfa_data.p(k);
                    spans[k] = mfa_data.tmesh.FindSpan(k, u);
                    ctrl_starts(k) = spans[k] - p - t.knot_mins[k];

                    B[k].setZero();
                    mfa_data.DerBasisFuns(k, u, spans[k], deriv, B[k]);
                }

                // Compute constraints for each directional derivative
                for (int dk = 0; dk < dom_dim; dk++)
                {
                    VolIterator ctrl_vol_iter(nctrl_patch, ctrl_starts, t.nctrl_pts);
                    while (!ctrl_vol_iter.done())   // for each nonzero basis function at the location for the constraint
                    {
                        int ctrl_idx_full = ctrl_vol_iter.cur_iter_full();

                        T current_deriv = 1;
                        for (auto k = 0; k < dom_dim; k++) // compute tensor-product basis function
                        {
                            int idx = ctrl_vol_iter.idx_dim(k);

                            T mult = B[k]((k==dk) ? deriv : 0, idx);    // deriv if k==dk, otherwise normal basis function

                            if (k == dk)    // if this is a derivative, scale properly
                                mult /= pow(extents(k), deriv);

                            current_deriv *= mult;
                        }

                        Ct.insertBackUncompressed(ctrl_idx_full, pt_it.cur_iter() * dom_dim + dk) = current_deriv;

                        ctrl_vol_iter.incr_iter();
                    }
                }
                pt_it.incr_iter();
            }

            VectorX<T> reg_strengths(num_ctrl);

            // uniform_reg(t, N, Nt, Ct, reg_strengths, deriv, c_target);
            yeh_reg(t, N, Nt, Ct, reg_strengths, deriv, c_target);
            // vazquez_reg(t, N, Nt, Ct, reg_strengths, deriv, c_target);

            write_reg_strength(t, deriv, reg_strengths, anchor_pts);            

            fill_time = clock() - fill_time;
            if (verbose)
                cerr << "Regularization Total Time: " << setprecision(3) << ((double)fill_time)/CLOCKS_PER_SEC << "s." << endl;
        }

        void uniform_reg(TensorProduct<T>& t,
                            const SparseMatrixX<T>& N,
                            const SparseMatrixX<T>& Nt,
                            SparseMatrixX<T>& Ct,
                            VectorX<T>& reg_strengths,
                            int deriv,
                            T c_target)
        {
            reg_strengths = VectorX<T>::Ones(t.nctrl_pts.prod());
            reg_strengths = c_target*reg_strengths;

            Ct = c_target*Ct;

            return;
        }

        void yeh_reg(TensorProduct<T>& t,
                            const SparseMatrixX<T>& N,
                            const SparseMatrixX<T>& Nt,
                            SparseMatrixX<T>& Ct,
                            VectorX<T>& reg_strengths,
                            int deriv,
                            T c_target)
        {
#if 0 // OLD regularization technique (column-specific)
            // Compute regularization strengths
            SparseMatrixX<T> C(Ct.transpose());                             // create col-major transpose for fast column sums

            Eigen::DiagonalMatrix<T, Eigen::Dynamic> lambda(C.cols());      // regularization strengths
            for (int i = 0; i < C.cols(); i++)
            {
                T c_sum = N.col(i).sum();
                T c_add = (c_sum < c_target) ? c_target - c_sum : 0;
                if (deriv > 1)
                {
                    lambda.diagonal()(i) = c_add / C.col(i).cwiseAbs().sum();
                }
                else    
                {
                    // For 1st deriv constraints, only use when there are no value constraints
                    if (c_sum == 0)
                        lambda.diagonal()(i) = c_add / C.col(i).cwiseAbs().sum();
                    else
                        lambda.diagonal()(i) = 0;
                }

                reg_strengths(i) = lambda.diagonal()(i);
            }

            // Scale the constraint matrix Ct by the regularization strengths
            // Each row of Ct (col of C) is multiplied by a diagonal entry of lambda
            Ct = lambda * Ct;

#else // NEW regularization technique (row-specific)
            // Compute regularization strengths
            SparseMatrixX<T> C(Ct.transpose());                             // create col-major transpose for fast column sums
            Eigen::DiagonalMatrix<T, Eigen::Dynamic> lambda(C.rows());       // NEW test case
            T str = 0;
            for (int i = 0; i < C.cols(); i++)
            { 
                T n_sum = N.col(i).sum();
                T c_sum = C.col(i).cwiseAbs().sum();
                if (deriv == 1 && n_sum > 0)
                    str = 0;
                else
                    str = max((c_target - n_sum)/c_sum, (T)0);

                reg_strengths(i) = str; // nb. for debug below only

                for (int k = 0; k < dom_dim; k++)
                {
                    lambda.diagonal()(dom_dim*i + k) = str;
                }
            }

            // Scale the constraint matrix Ct by the regularization strengths
            // Each col of Ct (row of C) is multiplied by a diagonal entry of lambda
            Ct = Ct*lambda;
#endif

            return;
        }

        void vazquez_reg(TensorProduct<T>& t,
                            const SparseMatrixX<T>& N,
                            const SparseMatrixX<T>& Nt,
                            SparseMatrixX<T>& Ct,
                            VectorX<T>& reg_strengths,
                            int deriv,
                            T c_target) // should always be =2 for vazquez's method
        {
            if (deriv != 2)
            {
                cerr << "ERROR: deriv order not equal to 2 in Encoder::vazquez_reg()\nExiting" << endl;
                exit(0);
            }

            T str = 0;
            int lid = 0;
            VectorXi ijk(dom_dim);
            VectorXi ijk_r(dom_dim);
            GridInfo g;
            g.init(dom_dim, t.nctrl_pts);

            SparseMatrixX<T> NtN = Nt * Nt.transpose();

            int* op = NtN.outerIndexPtr();
            int* ip = NtN.innerIndexPtr();
            T*   vp = NtN.valuePtr();
            int oi = 0, ii = 0;
            T val = 0;


            Eigen::DiagonalMatrix<T, Eigen::Dynamic> lambda(Ct.cols());

            for (int j = 0; j < t.nctrl_pts.prod(); j++) // loop thru cols of NtN
            {
                T sum0 = 0, sum1 = 0;
                // oo = op[j];

                g.idx2ijk(j, ijk_r); // ijk coords of basis functions for col j
                
                VolIterator pt_it(t.nctrl_pts);
                while (!pt_it.done())
                {
                    lid = pt_it.cur_iter();
                    ijk = pt_it.idx_dim();


                    if ((ijk_r-ijk)(0) % 2 == 1) // if x offset between basis funs is odd
                    {
                        sum0 -= NtN.coeff(lid, j);
                    }
                    else
                    {
                        sum0 += NtN.coeff(lid, j);
                    }

                    if ((ijk_r-ijk)(1) % 2 == 1) // if y offset between basis funs is odd
                    {
                        sum1 -= NtN.coeff(lid, j);
                    }
                    else
                    {
                        sum1 += NtN.coeff(lid, j);
                    }

                    pt_it.incr_iter();
                }
                // cerr << "VazSum0: " << sum0 << endl;
                // cerr << "VazSum1: " << sum1 << endl;

                str = c_target * max(0.0, max(.11111 - abs(sum0), .11111 - abs(sum1)));
                reg_strengths(j) = str;
                for (int k = 0; k < dom_dim; k++)
                {
                    lambda.diagonal()(dom_dim*j + k) = str;
                }
            }
            
            Ct = Ct*lambda;     // right multiply for vazquez method

            return;
        }

        void write_reg_strength(TensorProduct<T>& t,
                                int deriv, 
                                VectorX<T>& reg_strengths, 
                                vector<vector<T>>& anchor_pts)
        {
            // DEBUG: Export the regularization strength and position for each term
            ofstream reg_st_out;
            string reg_st_fname = "reg-strength-" + to_string(deriv) + ".txt";
            reg_st_out.open(reg_st_fname);

            VolIterator pt_it(t.nctrl_pts);
            while (!pt_it.done())
            {
                for (int i = 0; i < dom_dim; i++)
                {
                    int id = pt_it.idx_dim(i);
                    reg_st_out << anchor_pts[i][id] << " ";
                }
                reg_st_out << reg_strengths(pt_it.cur_iter()) << endl;

                pt_it.incr_iter();
            }
            reg_st_out.close();
        }

        // Assemble B-spline collocation matrix for a full tensor, using sparse matrices
        // Here we are filling Nt (transpose of N)
        // Nt is a matrix of n x m scalars that are the basis function coefficients
        //  _                                      _
        // |  N_0(u[0])     ...     N_0(u[m-1])     |
        // |     ...        ...      ...            |
        // |  N_n-1(u[0])   ...     N_n-1(u[m-1])   |
        //  -                                      -
        void CollMatrixUnified( TensorIdx           t_idx,    // index of tensor product containing input points and control points
                                // vector<size_t>&     start_idxs,
                                // vector<size_t>&     end_idxs,
                                SparseMatrixX<T>&   N, // (output) collocation matrix 
                                SparseMatrixX<T>&   Nt)  // (output) transpose of collocation matrix
        {
            TensorProduct<T>& t = mfa_data.tmesh.tensor_prods[t_idx];
            assert(Nt.rows() == t.nctrl_pts.prod());
            assert(Nt.cols() == input.npts);

            clock_t fill_time = clock();

            // resize matrices in case number of control points changed
            const int           pt_dim  = mfa_data.dim();        // dimensionality of current model
            t.ctrl_pts.resize(t.nctrl_pts.prod(), pt_dim);
            t.weights.resize(t.ctrl_pts.rows());

            // control point strides
            VectorXi cps = VectorXi::Ones(dom_dim); 
            for (int k = 1; k < dom_dim; k++)
            {
                cps(k) = cps(k-1) * t.nctrl_pts(k-1);
            }

            // Prep for evaluating basis functions
            VectorXi            q = mfa_data.p + VectorXi::Ones(dom_dim);  // order of basis funs
            BasisFunInfo<T>     bfi(q);                                             // buffers for basis fun evaluation
            vector<vector<T>>  lB(dom_dim);                               // stores value of basis funs
            for (int k = 0; k < dom_dim; k++)
            {
                lB[k].resize(q[k]);
            }

            VectorXi ctrl_starts(dom_dim);                                 // subvolume ctrl pt indices in each dimension
            VectorXi spans(dom_dim);                                       // current knot span in each dimension
            VectorXi nctrl_patch = mfa_data.p + VectorXi::Ones(dom_dim);   // number of nonzero basis functions at a given parameter, in each dimension

            // Reserve space in sparse matrix; don't forget to call makeCompressed() at end!
            int bf_per_pt = (mfa_data.p + VectorXi::Ones(dom_dim)).prod();       // nonzero basis functions per input point
            Nt.reserve(VectorXi::Constant(Nt.cols(), bf_per_pt));

            int         tot_nnzs = 0;
            vector<int> row_nnzs(Nt.rows(), 0);

            // Iterate thru every point in subvolume given by tensor
            VectorX<T> param(input.dom_dim);
            for (auto input_it = input.begin(), input_end = input.end(); input_it != input_end; ++input_it)
            {
                input_it.params(param);

                // Compute basis functions at input point
                for (auto k = 0; k < dom_dim; k++)
                {
                    int p   = mfa_data.p(k);
                    T   u   = param(k);

                    spans[k] = mfa_data.tmesh.FindSpan(k, u);

                    ctrl_starts(k) = spans[k] - p - t.knot_mins[k];

                    mfa_data.FastBasisFuns(k, u, spans[k], lB[k], bfi);
                }

                // Compute matrix value and insert into Nt
                VolIterator ctrl_vol_iter(nctrl_patch);
                while (!ctrl_vol_iter.done())
                {
                    int ctrl_idx_full = 0;
                    T coeff_prod = 1;
                    for (int k = 0; k < dom_dim; k++)
                    {
                        int idx = ctrl_vol_iter.idx_dim(k);
                        ctrl_idx_full += (idx + ctrl_starts(k)) * cps(k);
                        coeff_prod *= lB[k][idx];
                    }

                    // increment number of entries in this row (for use in constructing N)
                    row_nnzs[ctrl_idx_full]++;
                    tot_nnzs++;

                    Nt.insertBackUncompressed(ctrl_idx_full, input_it.idx()) = coeff_prod;  
                    // FRAGILE command; reserve() must be called prior, **with vector signature**
                    // entries must be inserted only once, and entries within a column must be inserted
                    // in order of increasing row index.
                    // This is an internal SparseMatrix command and no consistency checks are done.
                    // 
                    // Empirical testing indicates that insertBackUncompressed is faster than insert, which
                    // is faster than setFromTriplets(); however, space must be reserved/allocated properly ahead of time.
                    // setFromTriplets also requires a bit more memory, but is the most robust/user-friendly.

                    ctrl_vol_iter.incr_iter();
                }
            }

            Nt.makeCompressed();  // not necessary if using prune(), as prune always returns compressed form
            // Nt.prune(1,1e-5);  // remove entries less than a given value (and compress matrix)


            // this code block fills N as the transpose of Nt.
            // it is marginally faster than:
            //      N = Nt.transpose()
            {
                // Must do this after Nt is in compressed mode!
                N.reserve(row_nnzs);    // allocate innerIndexPtr and valuePtr to store each row. row_nnzs in num nnzs per row of Nt

                int* col_starts     = N.outerIndexPtr();
                int* row_ids        = N.innerIndexPtr();
                T*   tr_values      = N.valuePtr();
                int* col_inner_nnzs = N.innerNonZeroPtr();

                int* oip    = Nt.outerIndexPtr();  // oip has Nt.cols() + 1 entries
                int* iip    = Nt.innerIndexPtr();  // iip[oip[o]] is the row index of the first entry in the o^th column
                T*   values = Nt.valuePtr();   

                for (int o = 0; o < Nt.cols(); o++) // loop through columns of Nt (rows of N)
                {
                    for (int i = 0; i < oip[o+1] - oip[o]; i++) // loop through entries in column o of Nt
                    {
                        int row = o;                // row in N
                        int col = iip[oip[o]+i];    // col in N
                        row_ids[col_starts[col] + col_inner_nnzs[col]] = row;
                        tr_values[col_starts[col] + col_inner_nnzs[col]] = values[oip[o]+i];

                        // col_nnzs tracks how many entries we have inserted into each col buffer
                        // Since we loop through the rows of N in order, the row indices within
                        //     each col buffer are strictly increasing
                        col_inner_nnzs[col]++;
                    }
                }

                N.makeCompressed();
            }

            fill_time = clock() - fill_time;
            if (verbose)
                cerr << "Matrix Construction Time: " << setprecision(3) << ((double)fill_time)/CLOCKS_PER_SEC << "s." << endl;
        }

#ifdef MFA_TBB
        // Computes the product of two Eigen sparse matrices using TBB.  All matrices must be in column major format.
        void MatProdThreaded(   Eigen::SparseMatrix<T, Eigen::ColMajor>& lhs,
                                Eigen::SparseMatrix<T, Eigen::ColMajor>& rhs,
                                Eigen::SparseMatrix<T, Eigen::ColMajor>& res,
                                int reserveSizes )
        {
            using LhsInIt = typename Eigen::SparseMatrix<T, Eigen::ColMajor>::InnerIterator;
            using RhsInIt = typename Eigen::SparseMatrix<T, Eigen::ColMajor>::InnerIterator;

            int rows = lhs.innerSize();
            int cols = rhs.outerSize();

            res.setZero();
            res.reserve(VectorXi::Constant(rows, reserveSizes));

            // Internal SparseMatrix buffers
            int* outer_index = res.outerIndexPtr();
            int* inner_nnz = res.innerNonZeroPtr();
            auto& res_data = res.data();

            tbb::affinity_partitioner ap;
            parallel_for(blocked_range<size_t>(0, cols), [&](blocked_range<size_t>& r)
            {
                int j_begin = r.begin();
                int j_end = r.end();

                std::vector<char> mask(rows, 0);
                std::vector<T> values(rows, 0);

                // we compute each column of the result, one after the other
                for (int j=j_begin; j<j_end; ++j)
                {
                    for (RhsInIt rhsIt(rhs, j); rhsIt; ++rhsIt)
                    {
                        T y = rhsIt.value();
                        int k = rhsIt.index();
                        for (LhsInIt lhsIt(lhs, k); lhsIt; ++lhsIt)
                        {
                            int i = lhsIt.index();
                            T x = lhsIt.value();
                            if(mask[i] == 0)
                            {
                                mask[i] = 1;
                                values[i] = x * y;
                            }
                            else
                                values[i] += x * y;
                        }
                    }

                    // TODO: can loop over nonzeros only, but this involves sorted insertion, which may be slower
                    for(int i=0; i<rows; ++i)
                    {
                        if(mask[i] == 1)
                        {
                            mask[i] = 0;

                            // We never want this (slow) reallocation to happen. Always OVER-estimate reserveSizes (input variable)
                            if( inner_nnz[j] >= outer_index[j+1] - outer_index[j] )
                            {
                                cerr << "Warning: Reallocating memory in threaded matrix product. Did you reserve space properly?" << endl;
                                VectorXi extra_size = VectorXi::Zero(cols);
                                extra_size[j] = std::max<int>(2, inner_nnz[j]);
                                res.reserve(extra_size);  // NB: reserve() always adds to existing buffer
                            }

                            // Insert entry 
                            int p = outer_index[j] + inner_nnz[j];
                            res_data.index(p) = i;
                            res_data.value(p) = values[i];
                            inner_nnz[j]++;
                        }
                    }
                }

            }, ap );

            res.makeCompressed();
        }

#endif // MFA_TBB

        // Encodes ctrl points in each dimensions simultaneously
        // Necessary for encoding unstructured input data, where parameter values
        // corresponding to input do not lie on structured grid
        // 
        // TODO: Currently only valid for one tensor product. To extend to general
        // tmesh, need a way to compute the total number of input points in a given
        // tensor. At the moment, this is only possible with the domain_pts() 
        // method, which does not work for unstructured data
        void EncodeUnified( TensorIdx   t_idx,                      // tensor product being encoded
                            T           regularization=0,           // parameter to set smoothing of artifacts from non-uniform data
                            bool        reg1and2=false,
                            bool        weighted=true)                   // solve for and use weights 
        {
            if (verbose)
            {
                cerr << "EncodeTensor (Unified Dimensions)" << endl;
                cerr << "  => NOTE: Only valid for single tensor product!" << endl;
            }
            
            if (weighted)  // We want weighted encoding to be default behavior eventually. However, not currently implemented.
            {
                cerr << "Warning: NURBS (nonuniform weights) are not implemented for unified-dimensional encoding!" << endl;
                exit(1);
            }

            // additional constraints
            // it turns out these don't change anything, leave set to 0
            int extra_cons = 0;

            const int pt_dim = mfa_data.max_dim - mfa_data.min_dim + 1;                           // control point dimensonality
            TensorProduct<T>& t = mfa_data.tmesh.tensor_prods[t_idx];

            // // TODO: REQUIRED for Tmesh
            // // Compute total number of points in tensor product
            // // Does not work for unstructured data yet, see note at top of function
            // int tot_dom_pts = 1;
            // vector<size_t> start_idxs(dom_dim);
            // vector<size_t> end_idxs(dom_dim);
            // mfa_data.tmesh.domain_pts(t_idx, input.params->param_grid, true, start_idxs, end_idxs);
            // for (int k=0; k < dom_dim; k++)
            //     tot_dom_pts *= end_idxs[k] - start_idxs[k] + 1;

            // Assemble collocation matrix
            SparseMatrixX<T> N(input.npts, t.nctrl_pts.prod());
            SparseMatrixX<T> Nt(t.nctrl_pts.prod(), input.npts);
            CollMatrixUnified(t_idx, /*start_idxs, end_idxs,*/ N, Nt);

            // Construct RHS of linear system
            MatrixX<T>  R(Nt.cols(), pt_dim);
            RHSUnified(Nt, R);

            if (regularization > 0)
            {
                if (verbose)
                    cerr << "Applying model regularization with strength r=" << regularization << endl;

                int num_reg_conds = t.nctrl_pts.prod();
                SparseMatrixX<T> Ct(Nt.rows(), num_reg_conds * dom_dim);
                SparseMatrixX<T> Ct1(Nt.rows(), num_reg_conds * dom_dim);
                SparseMatrixX<T> Ct2(Nt.rows(), num_reg_conds * dom_dim);


                
                if (reg1and2)   // constrain 1st and 2nd derivs
                {
                    ConsMatrix(t_idx, 1, regularization, N, Nt, input.mins(), input.maxs(), Ct1);
                    ConsMatrix(t_idx, 2, regularization, N, Nt, input.mins(), input.maxs(), Ct2);

                    Ct.conservativeResize(Ct1.rows(), Ct1.cols() + Ct2.cols());
                    Ct.leftCols(Ct1.cols()) = Ct1;
                    Ct.rightCols(Ct2.cols()) = Ct2;
                    Ct.makeCompressed();
                }
                else            // constrain only 2nd derivs
                {
                    ConsMatrix(t_idx, 2, regularization, N, Nt, input.mins(), input.maxs(), Ct2);
                    Ct = Ct2;            // only C2 regularization
                }

                // Concatenate Ct to the right end of Nt
                Nt.conservativeResize(Nt.rows(), Nt.cols() + Ct.cols());
                Nt.rightCols(Ct.cols()) = Ct;
                Nt.makeCompressed();
            }

            // Set up linear system
            SparseMatrixX<T> Mat(Nt.rows(), Nt.rows()); // Mat will be the matrix on the LHS

#ifdef MFA_TBB  // TBB version
            Eigen::SparseMatrix<T, Eigen::ColMajor> NCol = Nt.transpose();

            int ntn_sparsity = (2*mfa_data.p + VectorXi::Ones(dom_dim)).prod();       // nonzero basis functions per input point
            MatProdThreaded(Nt, NCol, Mat, ntn_sparsity);
#else
            Mat = Nt * Nt.transpose();
#endif

            // Solve Linear System
            // Eigen::ConjugateGradient<SparseMatrixX<T>, Eigen::Lower|Eigen::Upper, Eigen::IncompleteLUT<T>>  solver;
            Eigen::ConjugateGradient<SparseMatrixX<T>, Eigen::Lower|Eigen::Upper>  solver;  // Default preconditioner is Jacobi

            // // Optional parameters for solver    
            solver.setTolerance(1e-8);
            // solver.preconditioner().setDroptol(0.001);
            // solver.preconditioner().setFillfactor(1);

            solver.compute(Mat);
            if (solver.info() != Eigen::Success) 
                cerr << "WARNING: Matrix decomposition failed in EncodeTensor" << endl;
            else if (verbose)
                cerr << "Sparse matrix factorization successful" << endl;

            t.ctrl_pts = solver.solve(R); 
            if (solver.info() != Eigen::Success)
            {
                cerr << "WARNING: Least-squares solve failed in EncodeTensor" << endl;
                cerr << "  error: " << solver.error() << " (tolerance = " << solver.tolerance() << ")" << endl;
                cerr << "  # iterations: " << solver.iterations() << " (max iterations = " << solver.maxIterations() << ")" << endl;
            }
            else if (verbose)
            {
                cerr << "Sparse matrix solve successful" << endl;
                cerr << "  # iterations: " << solver.iterations() << endl;
            }
        }

#ifdef MFA_TMESH

        // whether a curve of input points intersects a tensor product
        // only checks dimensions above the current dim
        // higher dims are for input point space, lower dims are in control point space
        // lower dims are guranteed to intersect already
        // NB: not general purpose because does not check all dims
        bool CurveIntersectsTensor(
                TensorIdx               t_idx,                          // index of current tensor
                int                     dim,                            // current dimension of curve
                const VectorXi&         nin_pts,                        // number of input points
                const VectorXi&         start_ijk)                      // i,j,k of start of input points
        {
            auto& t = mfa_data.tmesh.tensor_prods[t_idx];

            // ijk and param of point in the middle of the curve
            VectorXi mid_ijk = start_ijk;
            mid_ijk(dim) += nin_pts(dim) / 2;
            VectorX<T> mid_param(dom_dim);

            for (auto i = dim + 1; i < dom_dim; i++)           // only checks dimensions after current dim; earlier dims guranteed to intersect
            {
                mid_param(i) = input.params->param_grid[i][mid_ijk(i)];
                if (mid_param(i) < mfa_data.tmesh.all_knots[i][t.knot_mins[i]] || mid_param(i) > mfa_data.tmesh.all_knots[i][t.knot_maxs[i]])
                    return false;
            }

            return true;
        }

        // computes curve of free control points in one dimension
        // helper function for EncodeTensorLocalSeparable
        void ComputeCtrlPtCurve(
                CurveIterator&          in_curve_iter,                  // current curve
                TensorIdx               t_idx,                          // index of current tensor
                int                     dim,                            // current curve dimension
                MatrixX<T>&             R,                              // right hand side, allocated by caller
                MatrixX<T>&             Q,                              // first matrix of input points, allocated by caller
                MatrixX<T>&             Q1,                             // second matrix of input points, allocated by caller
                MatrixX<T>&             Nfree,                          // free basis functions, allocated by caller
                MatrixX<T>&             Ncons,                          // constraint basis functions, allocated by caller
                MatrixX<T>&             Pcons,                          // constraint control points, allocated by caller
                MatrixX<T>&             P,                              // (output) solution control points, allocated by caller
                ConsType                cons_type,                      // constraint type
                const VectorXi&         nin_pts,                        // number of input points
                const VectorXi&         start_ijk,                      // i,j,k of start of input points
                int                     ncons,                          // number of constraints
                double                  free_time,                      // time to find free basis functions
                double                  cons_time,                      // time to find constraints
                double                  norm_time,                      // time to normalize basis functions
                double                  solve_time)                     // time to solve the matrix
        {
            auto& t = mfa_data.tmesh.tensor_prods[t_idx];

            // copy one curve of input points to right hand side
            while (!in_curve_iter.done())
            {
                if (dim == 0)
                    R.row(in_curve_iter.cur_iter()) =
                        input.domain.block(in_curve_iter.ijk_idx(in_curve_iter.cur_ijk()), mfa_data.min_dim, 1, mfa_data.max_dim - mfa_data.min_dim + 1);
                else if (dim % 2 == 0)
                    R.row(in_curve_iter.cur_iter()) = Q.row(in_curve_iter.ijk_idx(in_curve_iter.cur_ijk()));
                else
                    R.row(in_curve_iter.cur_iter()) = Q1.row(in_curve_iter.ijk_idx(in_curve_iter.cur_ijk()));
                in_curve_iter.incr_iter();
            }

            // find matrix of free control point basis functions
            double t0 = MPI_Wtime();
            FreeCtrlPtCurve(dim, t_idx, start_ijk, nin_pts(dim), Nfree);

            // timing
            free_time   += (MPI_Wtime() - t0);
            t0          = MPI_Wtime();

            // normalize Nfree and Ncons such that the row sum of Nfree + Ncons = 1.0
            t0          = MPI_Wtime();              // timing

#ifdef MFA_TBB

            static affinity_partitioner ap;
            parallel_for (blocked_range<size_t>(0, Nfree.rows()), [&] (blocked_range<size_t>& r)
            {
                for (auto i = r.begin(); i < r.end(); i++)

#else

                for (auto i = 0; i < Nfree.rows(); i++)

#endif

                {
                    bool error = false;
                    T sum = Nfree.row(i).sum();

                    // debug
//                     if (cons_type != ConsType::MFA_NO_CONSTRAINT && Ncons.rows() == 0)
//                         fmt::print(stderr, "ComputeCtrlPtCurve(): did not find any constraints\n");

                    if (cons_type != ConsType::MFA_NO_CONSTRAINT && Ncons.rows() > i)
                        sum += Ncons.row(i).sum();
                    if (sum > 0.0)
                    {
                        Nfree.row(i) /= sum;
                        if (cons_type != ConsType::MFA_NO_CONSTRAINT && Ncons.rows() > i)
                            Ncons.row(i) /= sum;
                    }
                    else
//                         throw MFAError(fmt::format("ComputeCtrlPtCurve(): row {} has 0.0 row sum for free and constraint basis functions in dim {}",
//                                 i, dim));
                        fmt::print(stderr, "ComputeCtrlPtCurve(): row {} has 0.0 row sum for free and constraint basis functions in dim {}\n",
                                i, dim);
                }

#ifdef MFA_TBB

            }, ap);

#endif

            norm_time += (MPI_Wtime() - t0);                    // timing

            // R is the right hand side needed for solving N * P = R
            if (Pcons.rows())
                R -= Ncons * Pcons;

            // solve
            t0 = MPI_Wtime();
            P = (Nfree.transpose() * Nfree).ldlt().solve(Nfree.transpose() * R);
            solve_time += (MPI_Wtime() - t0);
        }

        // computes curve of free control points basis functions in one dimension
        // matrix Nfree of basis functions is m rows x n columns, where
        //  m is number of input points covered by constraints and free control points
        //  n is number of free control points
        // the curve of input points may not be in the tensor of control points, but can be in a neighbor if the
        //  curve is in the constraint region in a dim. orthogonal to the current dim.
        // helper function for EncodeTensorLocalSeparable
        void FreeCtrlPtCurve(
                int                 dim,                // current dimension
                TensorIdx           t_idx,              // index of tensor of control points
                const VectorXi&     start_ijk,          // multidim index of first input point for the curve, including constraints
                size_t              npts,               // number of input points in current dim, including constraints
                MatrixX<T>&         Nfree)              // (output) matrix of free control points basis functions
        {
            auto&               t = mfa_data.tmesh.tensor_prods[t_idx];
            vector<KnotIdx>     anchor(dom_dim);                                       // control point anchor
            Nfree = MatrixX<T>::Zero(npts, t.nctrl_pts(dim));

            // local knot vector
            vector<KnotIdx> local_knot_idxs(mfa_data.p(dim) + 2);                               // local knot indices for current dim
            vector<T> local_knots(mfa_data.p(dim) + 2);                                         // local knot vector for current dim

#if 0

            // TODO: decide whether there is enough parallelism, if so, update TBB for serial version below
            // TODO: if this is used, needs to be carefully reviewed and updated, not current

// #ifdef MFA_TBB  // TBB

            VolIterator dom_iter(ndom_pts, dom_starts, input.ndom_pts()); // iterator over input points
            VolIterator free_iter(t.nctrl_pts);                         // iterator over free control points

            enumerable_thread_specific<vector<KnotIdx>>         thread_local_knot_idxs(mfa_data.p(dim) + 2);// local knot idices
            enumerable_thread_specific<vector<T>>               thread_local_knots(mfa_data.p(dim) + 2);    // local knot values
            enumerable_thread_specific<VectorXi>                thread_dom_ijk(mfa_data.dom_dim);           // multidim index of domain point
            enumerable_thread_specific<VectorXi>                thread_free_ijk(mfa_data.dom_dim);          // multidim index of control point
            enumerable_thread_specific<vector<KnotIdx>>         thread_anchor(mfa_data.dom_dim);            // anchor of control point
            static affinity_partitioner                         ap;
            parallel_for (blocked_range2d<size_t>(0, dom_iter.tot_iters(), 0, free_iter.tot_iters()), [&] (blocked_range2d<size_t>& r)
            {
                for (auto i = r.cols().begin(); i < r.cols().end(); i++)                                // for control points
                {
                    free_iter.idx_ijk(i, thread_free_ijk.local());                                      // ijk of domain point
                    mfa_data.tmesh.ctrl_pt_anchor(t, thread_free_ijk.local(), thread_anchor.local());   // anchor of control point

                    // local knot vector
                    mfa_data.tmesh.knot_intersections_dim(thread_anchor.local(), t_idx, true, thread_local_knot_idxs.local(), dim);
                    for (auto n = 0; n < thread_local_knot_idxs.local().size(); n++)
                        thread_local_knots.local()[n] = mfa_data.tmesh.all_knots[dim][thread_local_knot_idxs.local()[n]];

                    for (auto j = r.rows().begin(); j < r.rows().end(); j++)                            // for input domain points
                    {
                        dom_iter.idx_ijk(j, thread_dom_ijk.local());                                    // ijk of domain point
                        T u = input.params->param_grid[dim][thread_dom_ijk.local()(dim)];               // parameter of current input point
                        Nfree(j, i) = mfa_data.OneBasisFun(dim, u, thread_local_knots.local());         // basis function
                    }       // for blocked range rows, ie, input domain points
                }       // for blocked range cols, ie, control points
            }, ap); // parallel for

#else           // serial

            VectorX<T> param(dom_dim);

            // for start of the curve, for dims prior to current dim, find anchor and param
            // those dims are in control point index space for the current tensor
            for (auto i = 0; i < dim; i++)
            {
                mfa_data.tmesh.knot_idx_ofst(t, t.knot_mins[i], start_ijk(i), i, true, anchor[i]);                     // computes anchor as offset from start of tensor
                param(i)    = mfa_data.tmesh.all_knots[i][anchor[i]];
            }

            // for the start of the curve, for current dim. and higher, find param
            // these dims are in the input point index space
            for (auto i = dim; i < dom_dim; i++)
                param(i) = input.params->param_grid[i][start_ijk(i)];

            // for the start of the curve, for higher than the current dim, find anchor
            // these dims are in the input point space
            // in the current dim, the anchor coordinate will be replaced below by the control point anchor
            for (auto i = dim + 1; i < dom_dim; i++)
            {
                // if param == 0, FindSpan finds the last 0-value knot span, but we want the first control point anchor, which is an earlier span
                if (param(i) == 0.0)
                    anchor[i] = (mfa_data.p(i) + 1) / 2;
                else if (param(i) == 1.0)
                    anchor[i] = mfa_data.tmesh.all_knots[i].size() - 2 - (mfa_data.p(i) + 1) / 2;
                else
                    anchor[i] = mfa_data.tmesh.FindSpan(i, param(i), t);
            }

            for (auto i = 0; i < t.nctrl_pts(dim); i++)                                                 // for all control points in current dim
            {
                // anchor of control point in current dim
                anchor[dim] = mfa_data.tmesh.ctrl_pt_anchor_dim(dim, t, i);

                // local knot vector in currrent dimension
                mfa_data.tmesh.knot_intersections_dim(anchor, t_idx, local_knot_idxs, dim);             // local knot indices in current dim
                for (auto n = 0; n < local_knot_idxs.size(); n++)                                       // local knots in only current dim
                    local_knots[n] = mfa_data.tmesh.all_knots[dim][local_knot_idxs[n]];

                for (auto j = 0; j < npts; j++)                                                         // for all input points (for this tensor) in current dim
                {
                    T u = input.params->param_grid[dim][start_ijk(dim) + j];                            // parameter of current input point
                    Nfree(j, i) = mfa_data.OneBasisFun(dim, u, local_knots);                            // basis function
                }
            }       // control points

#endif          // TBB or serial

        }

        // free control points matrix of basis functions
        // matrix Nfree of basis functions is m rows x n columns, where
        // m is number of input points covered by constraints and free control points
        // n is number of free control points
        // helper function for EncodeTensorLocalUnified
        // returns max number of nonzeros in any column
        int  FreeCtrlPtMat(TensorIdx            t_idx,              // index of tensor of control points
                           VectorXi&            ndom_pts,           // number of relevant input points in each dim, covering constraints
                           VectorXi&            dom_starts,         // starting offsets of relevant input points in each dim, covering constraints
                           MatrixX<T>&          Nfree)              // (output) matrix of free control points basis functions
        {
            TensorProduct<T>&   t = mfa_data.tmesh.tensor_prods[t_idx];
            vector<KnotIdx>     anchor(dom_dim);                                       // control point anchor
            Nfree = MatrixX<T>::Zero(ndom_pts.prod(), t.ctrl_pts.rows());
            int max_nnz_col = 0;                                                                // max num nonzeros in any column

            // debug
            fmt::print(stderr, "Nfree has {} rows and {} columns\n", Nfree.rows(), Nfree.cols());

            // local knot vector
            vector<vector<KnotIdx>> local_knot_idxs(dom_dim);                          // local knot indices
            vector<vector<T>> local_knots(dom_dim);                                    // local knot vector for current dim in parameter space
            for (auto k = 0; k < dom_dim; k++)
            {
                local_knot_idxs[k].resize(mfa_data.p(k) + 2);
                local_knots[k].resize(mfa_data.p(k) + 2);
            }

#ifdef MFA_TBB  // TBB

            VolIterator dom_iter(ndom_pts, dom_starts, input.ndom_pts()); // iterator over input points
            VolIterator free_iter(t.nctrl_pts);                         // iterator over free control points

            enumerable_thread_specific<vector<vector<KnotIdx>>> thread_local_knot_idxs(dom_dim);   // local knot idices
            enumerable_thread_specific<vector<vector<T>>>       thread_local_knots(dom_dim);       // local knot idices
            enumerable_thread_specific<VectorXi>                thread_dom_ijk(dom_dim);           // multidim index of domain point
            enumerable_thread_specific<VectorXi>                thread_free_ijk(dom_dim);          // multidim index of control point
            enumerable_thread_specific<vector<KnotIdx>>         thread_anchor(dom_dim);            // anchor of control point
            enumerable_thread_specific<vector<int>>             thread_nnz_col(Nfree.cols(), 0);            // number of nonzeros in each column
            static affinity_partitioner                         ap;
            parallel_for (blocked_range2d<size_t>(0, dom_iter.tot_iters(), 0, free_iter.tot_iters()), [&] (blocked_range2d<size_t>& r)
            {
                for (auto i = r.cols().begin(); i < r.cols().end(); i++)                                // for control points
                {
                    if (i == r.cols().begin())
                    {
                        for (auto k = 0; k < dom_dim; k++)
                        {
                            thread_local_knot_idxs.local()[k].resize(mfa_data.p(k) + 2);
                            thread_local_knots.local()[k].resize(mfa_data.p(k) + 2);
                        }
                    }

                    free_iter.idx_ijk(i, thread_free_ijk.local());                                      // ijk of domain point
                    mfa_data.tmesh.ctrl_pt_anchor(t, thread_free_ijk.local(), thread_anchor.local());   // anchor of control point

                    // local knot vector
                    mfa_data.tmesh.knot_intersections(thread_anchor.local(), t_idx, thread_local_knot_idxs.local());
                    for (auto k = 0; k < dom_dim; k++)
                    {
                        for (auto n = 0; n < thread_local_knot_idxs.local()[k].size(); n++)
                            thread_local_knots.local()[k][n] = mfa_data.tmesh.all_knots[k][thread_local_knot_idxs.local()[k][n]];
                    }

                    for (auto j = r.rows().begin(); j < r.rows().end(); j++)                            // for input domain points
                    {
                        dom_iter.idx_ijk(j, thread_dom_ijk.local());                                    // ijk of domain point
                        for (auto k = 0; k < dom_dim; k++)
                        {
                            T u = input.params->param_grid[k][thread_dom_ijk.local()(k)];               // parameter of current input point
                            T B = mfa_data.OneBasisFun(k, u, thread_local_knots.local()[k]);                           // basis function
                            Nfree(j, i) = (k == 0 ? B : Nfree(j, i) * B);
                        }
                        if (Nfree(j, i) != 0.0)
                            thread_nnz_col.local()[i]++;
                    }       // for blocked range rows, ie, input domain points
                }       // for blocked range cols, ie, control points
            }, ap); // parallel for

            // combine thread-safe nnz_col
            vector<int> nnz_col(Nfree.cols(), 0);       // nonzeros in each column of Nfree, summed from threads
            thread_nnz_col.combine_each([&](const vector<int>& nnzs)
            {
                for (auto i = 0; i < Nfree.cols(); i++)
                {
                    nnz_col[i]  += nnzs[i];
                    if (nnz_col[i] > max_nnz_col)
                        max_nnz_col = nnz_col[i];
                }
            });

#else           // serial

            VolIterator free_iter(t.nctrl_pts);                         // iterator over free control points
            while (!free_iter.done())
            {
                VectorXi ijk(dom_dim);                                                 // ijk of current control point
                free_iter.idx_ijk(free_iter.cur_iter(), ijk);

                // anchor of control point
                mfa_data.tmesh.ctrl_pt_anchor(t, ijk, anchor);

                // local knot vector
                mfa_data.tmesh.knot_intersections(anchor, t_idx, local_knot_idxs);
                for (auto k = 0; k < dom_dim; k++)
                    for (auto n = 0; n < local_knot_idxs[k].size(); n++)
                        local_knots[k][n] = mfa_data.tmesh.all_knots[k][local_knot_idxs[k][n]];

                int nnz_col = 0;                                                                // num nonzeros in current column

                VolIterator dom_iter(ndom_pts, dom_starts, input.ndom_pts());                     // iterator over input points
                while (!dom_iter.done())
                {
                    for (auto k = 0; k < dom_dim; k++)                                 // for all dims
                    {
                        T u = input.params->param_grid[k][dom_iter.idx_dim(k)];                 // parameter of current input point
                        T B = mfa_data.OneBasisFun(k, u, local_knots[k]);                       // basis function
                        Nfree(dom_iter.cur_iter(), free_iter.cur_iter()) =
                            (k == 0 ? B : Nfree(dom_iter.cur_iter(), free_iter.cur_iter()) * B);
                    }       // for all dims
                    if (Nfree(dom_iter.cur_iter(), free_iter.cur_iter()) != 0.0)
                        nnz_col++;
                    dom_iter.incr_iter();
                }       // domain point iterator

                if (nnz_col > max_nnz_col)
                    max_nnz_col = nnz_col;
                free_iter.incr_iter();
            }       // free control point iterator

#endif          // TBB or serial

            return max_nnz_col;
        }

        // free control points matrix of basis functions
        // helper function for EncodeTensorLocalUnified
        // sparse matrix version; not used for now, but might be in the future
        void FreeCtrlPtMatSparse(TensorIdx          t_idx,              // index of tensor of control points
                                 VectorXi&          ndom_pts,           // number of relevant input points in each dim
                                 VectorXi&          dom_starts,         // starting offsets of relevant input points in each dim
                                 SparseMatrixX<T>&  Nfree_sparse)       // (output) matrix of free control points basis functions
        {
            typedef Eigen::Triplet<T> Triplet;                                                  // (row, column, value)
            vector<Triplet> coeffs;                                                             // nonzero coefficients

            TensorProduct<T>&   t = mfa_data.tmesh.tensor_prods[t_idx];
            vector<KnotIdx>     anchor(dom_dim);                                       // control point anchor

            // local knot vector
            vector<vector<KnotIdx>> local_knot_idxs(dom_dim);                          // local knot indices
            vector<vector<T>> local_knots(dom_dim);                                    // local knot vector for current dim in parameter space
            for (auto k = 0; k < dom_dim; k++)
            {
                local_knot_idxs[k].resize(mfa_data.p(k) + 2);
                local_knots[k].resize(mfa_data.p(k) + 2);
            }

            // iterator over free control points
            VolIterator free_iter(t.nctrl_pts);
            while (!free_iter.done())
            {
                VectorXi ijk(dom_dim);                                                 // ijk of current control point
                free_iter.idx_ijk(free_iter.cur_iter(), ijk);

                // anchor of control point
                mfa_data.tmesh.ctrl_pt_anchor(t, ijk, anchor);

                // local knot vector
                mfa_data.tmesh.knot_intersections(anchor, t_idx, true, local_knot_idxs);
                for (auto k = 0; k < dom_dim; k++)
                    for (auto n = 0; n < local_knot_idxs[k].size(); n++)
                        local_knots[k][n] = mfa_data.tmesh.all_knots[k][local_knot_idxs[k][n]];

                // iterator over input points
                VolIterator dom_iter(ndom_pts, dom_starts, input.ndom_pts());
                while (!dom_iter.done())
                {
                    T v;                                                                        // basis function value
                    for (auto k = 0; k < dom_dim; k++)                                 // for all dims
                    {
                        int p = mfa_data.p(k);                                                  // degree of current dim.
                        T u = input.params->param_grid[k][dom_iter.idx_dim(k)];                             // parameter of current input point
                        T B = mfa_data.OneBasisFun(k, u, local_knots[k]);                       // basis function
                        v = (k == 0 ? B : v * B);
                    }       // for all dims

                    coeffs.push_back(Triplet(dom_iter.cur_iter(), free_iter.cur_iter(), v));
                    dom_iter.incr_iter();
                }       // domain point iterator

                free_iter.incr_iter();
            }       // free control point iterator

            Nfree_sparse.setFromTriplets(coeffs.begin(), coeffs.end());
        }

        // constraint control points matrix of basis functions
        // helper function for EncodeTensorLocalUnified and EncodeTensorLocalSeparable
        // Ncons needs to be sized correctly by caller
        void ConsCtrlPtMat(VectorXi&                ndom_pts,           // number of relevant input points in each dim
                           VectorXi&                dom_starts,         // starting offsets of relevant input points in each dim
                           vector<vector<KnotIdx>>& anchors,            // anchors of constraint control points                                                    // corresponding anchors
                           vector<TensorIdx>&       t_idx_anchors,      // tensors containing corresponding anchors
                           MatrixX<T>&              Ncons)              // (output) matrix of constraint control points basis functions
        {
            Ncons = MatrixX<T>::Constant(ndom_pts.prod(), Ncons.cols(), -1);         // basis functions, -1 means unassigned so far

            // local knot vector
            vector<vector<KnotIdx>> local_knot_idxs(dom_dim);                          // local knot indices
            vector<vector<T>> local_knots(dom_dim);                                    // local knot vector for current dim in parameter space
            for (auto k = 0; k < dom_dim; k++)
            {
                local_knot_idxs[k].resize(mfa_data.p(k) + 2);
                local_knots[k].resize(mfa_data.p(k) + 2);
            }

#ifdef MFA_TBB  // TBB

            VolIterator dom_iter(ndom_pts, dom_starts, input.ndom_pts());                         // iterator over input points

            enumerable_thread_specific<vector<vector<KnotIdx>>> thread_local_knot_idxs(dom_dim);   // local knot idices
            enumerable_thread_specific<vector<vector<T>>>       thread_local_knots(dom_dim);       // local knot idices
            enumerable_thread_specific<VectorXi>                thread_dom_ijk(dom_dim);   // multidim index of domain point
            static affinity_partitioner                         ap;
            parallel_for (blocked_range2d<size_t>(0, Ncons.rows(), 0, Ncons.cols()), [&] (blocked_range2d<size_t>& r)
            {
                for (auto i = r.cols().begin(); i < r.cols().end(); i++)
                {
                    if (i == r.cols().begin())
                    {
                        for (auto k = 0; k < dom_dim; k++)
                        {
                            thread_local_knot_idxs.local()[k].resize(mfa_data.p(k) + 2);
                            thread_local_knots.local()[k].resize(mfa_data.p(k) + 2);
                        }
                    }

                    // local knot vector
                    mfa_data.tmesh.knot_intersections(anchors[i], t_idx_anchors[i], thread_local_knot_idxs.local());
                    for (auto k = 0; k < dom_dim; k++)
                    {
                        for (auto n = 0; n < thread_local_knot_idxs.local()[k].size(); n++)
                            thread_local_knots.local()[k][n] = mfa_data.tmesh.all_knots[k][thread_local_knot_idxs.local()[k][n]];
                    }

                    for (auto j = r.rows().begin(); j < r.rows().end(); j++)
                    {
                        dom_iter.idx_ijk(j, thread_dom_ijk.local());                        // ijk of domain point
                        for (auto k = 0; k < dom_dim; k++)
                        {
                            T u = input.params->param_grid[k][thread_dom_ijk.local()(k)];   // parameter of current input point
                            T B = mfa_data.OneBasisFun(k, u, thread_local_knots.local()[k]);// basis function
                            if (Ncons(j, i) == -1.0)                                        // unassigned so far
                                Ncons(j, i) = B;
                            else
                                Ncons(j, i) *= B;
                        }
                    }       // for blocked range rows
                }       // for blocked range cols
            }, ap); // parallel for

#else       // serial

            for (auto i = 0; i < Ncons.cols(); i++)                                             // for all constraint control points
            {
                // local knot vector
                mfa_data.tmesh.knot_intersections(anchors[i], t_idx_anchors[i], local_knot_idxs);
                for (auto k = 0; k < dom_dim; k++)
                    for (auto n = 0; n < local_knot_idxs[k].size(); n++)
                        local_knots[k][n] = mfa_data.tmesh.all_knots[k][local_knot_idxs[k][n]];

                // iterator over input points
                VolIterator dom_iter(ndom_pts, dom_starts, input.ndom_pts());
                while (!dom_iter.done())
                {
                    for (auto k = 0; k < dom_dim; k++)                                 // for all dims
                    {
                        T u = input.params->param_grid[k][dom_iter.idx_dim(k)];                             // parameter of current input point
                        T B = mfa_data.OneBasisFun(k, u, local_knots[k]);                       // basis function
                        if (Ncons(dom_iter.cur_iter(), i) == -1.0)                              // unassigned so far
                            Ncons(dom_iter.cur_iter(), i) = B;
                        else
                            Ncons(dom_iter.cur_iter(), i) *= B;
                    }           // for all dims
                    dom_iter.incr_iter();
                }           // domain points iterator
            }       // for all constraint control points

#endif      // TBB or serial

            // set any unassigned values in Ncons to 0
            for (auto i = 0; i < Ncons.rows(); i++)
            {
                for (auto j = 0; j < Ncons.cols(); j++)
                    if (Ncons(i, j) == -1.0)
                        Ncons(i, j) = 0.0;
            }
        }

        // encodes the control points for one tensor product of a tmesh
        // takes a subset of input points from the global domain, covered by basis functions of this tensor product
        // solves all dimensions together (not separably)
        // does not encode weights for now
        // latest linear constrained formulation as proposed by David Lenz (see wiki/notes/linear-constrained-fit.pdf)
        void EncodeTensorLocalUnified(
                TensorIdx                 t_idx,                  // index of tensor product being encoded
                bool                      weighted = true)        // solve for and use weights
        {
            // debug
            bool debug = false;

            // additional constraints
            // it turns out these don't change anything, leave set to 0
            int extra_cons = 0;

            // timing
            double setup_time   = MPI_Wtime();
            double q_time       = MPI_Wtime();
            fmt::print(stderr, "\nSetting up...\n");

            TensorProduct<T>& t = mfa_data.tmesh.tensor_prods[t_idx];                               // current tensor product
            int pt_dim = mfa_data.max_dim - mfa_data.min_dim + 1;                                   // control point dimensionality

            // get input domain points covered by the tensor and the constraints
            vector<size_t> start_idxs(mfa_data.dom_dim);
            vector<size_t> end_idxs(mfa_data.dom_dim);
            mfa_data.tmesh.domain_pts(t_idx, input.params->param_grid, true, extra_cons, start_idxs, end_idxs);

            // Q matrix of relevant input domain points
            VectorXi ndom_pts(dom_dim);
            VectorXi dom_starts(dom_dim);
            for (auto k = 0; k < dom_dim; k++)
            {
                ndom_pts(k)     = end_idxs[k] - start_idxs[k] + 1;
                dom_starts(k)   = start_idxs[k];                                                    // need Eigen vector from STL vector
            }
            MatrixX<T> Q(ndom_pts.prod(), pt_dim);
            VolIterator dom_iter(ndom_pts, dom_starts, input.ndom_pts());
            while (!dom_iter.done())
            {
                Q.block(dom_iter.cur_iter(), 0, 1, pt_dim) =
                    input.domain.block(dom_iter.sub_full_idx(dom_iter.cur_iter()), mfa_data.min_dim, 1, pt_dim);
                dom_iter.incr_iter();
            }

            // resize control points and weights in case number of control points changed
            t.ctrl_pts.resize(t.nctrl_pts.prod(), pt_dim);
            t.weights.resize(t.ctrl_pts.rows());
            t.weights = VectorX<T>::Ones(t.weights.size());                                         // linear solve does not solve for weights; set to 1

            // timing
            q_time                  = MPI_Wtime() - q_time;
            double free_time        = MPI_Wtime();

            // matrix of free control point basis functions

            // a dense matrix copied to a sparse matrix just prior to solving
            // To fill sparse matrix directly, skipping dense matrix, we would need to use row-major order
            // to do row-sum normalization efficiently later. However, row-major is 2X slower to fill
            // and 3-4X slower to solve than column-major. Hence, for now, we fill a dense matrix,
            // do the row normalization, then copy dense matrix to column-major sparse matrix just before solving.

            MatrixX<T> Nfree;
            int max_nnz_col = FreeCtrlPtMat(t_idx, ndom_pts, dom_starts, Nfree);                    // returns max num nonzeros in any column

            // timing
            free_time           = MPI_Wtime() - free_time;
            double cons_time    = MPI_Wtime();

            // find constraint control points and their anchors
            MatrixX<T>                  Pcons;                                                      // constraint control points
            vector<vector<KnotIdx>>     anchors;                                                    // corresponding anchors
            vector<TensorIdx>           t_idx_anchors;                                              // tensors containing corresponding anchors

#ifndef MFA_NO_CONSTRAINTS      // for debugging can disable constraints; normally not used

            LocalSolveAllConstraints(t, Pcons, anchors, t_idx_anchors);

#endif

            MatrixX<T> Ncons = MatrixX<T>::Constant(Q.rows(), Pcons.rows(), -1);                    // basis functions, -1 means unassigned so far
            if (Pcons.rows())
                ConsCtrlPtMat(ndom_pts, dom_starts, anchors, t_idx_anchors, Ncons);

            // timing
            cons_time           = MPI_Wtime() - cons_time;

            // normalize Nfree and Ncons such that the row sum of Nfree + Ncons = 1.0
            double norm_time    = MPI_Wtime();              // timing

#ifdef MFA_TBB

            static affinity_partitioner ap;
            parallel_for (blocked_range<size_t>(0, Nfree.rows()), [&] (blocked_range<size_t>& r)
            {
            for (auto i = r.begin(); i < r.end(); i++)

#else

            for (auto i = 0; i < Nfree.rows(); i++)

#endif

            {
                bool error = false;
                T sum = Nfree.row(i).sum();
                if (Pcons.rows())
                    sum += Ncons.row(i).sum();

                if (sum > 0.0)
                {
                    Nfree.row(i) /= sum;
                    if (Pcons.rows())
                        Ncons.row(i) /= sum;
                }
                else
                {
                    if (Pcons.rows())
                        fmt::print(stderr, "Warning: EncodeTensorLocalUnified(): row {} Nfree row sum = {} Ncons row sum = {}, Nfree + Ncons row sum = {}. This should not happen.\n",
                            i, Nfree.row(i).sum(), Ncons.row(i).sum(), sum);
                    else
                        fmt::print(stderr, "Warning: EncodeTensorLocalUnified(): row {} Nfree row sum = {}. This should not happen.\n",
                            i, sum);
                    error = true;
                }
                if (error)
                {
                    VectorXi ijk(dom_dim);
                    dom_iter.idx_ijk(i, ijk);
                    cerr << "ijk = " << ijk.transpose() << endl;
                    fmt::print(stderr, "params = [ ");
                    for (auto k = 0; k < dom_dim; k++)
                        fmt::print(stderr, "{} ", input.params->param_grid[k][ijk(k)]);
                    fmt::print(stderr, "]\n");
                }
            }

#ifdef MFA_TBB

            }, ap);

#endif

            norm_time = MPI_Wtime() - norm_time;                // timing

            // multiply by transpose to make the matrix square and smaller
            double mult_time    = MPI_Wtime();                  // timing
            MatrixX<T> NtNfree  = Nfree.transpose() * Nfree;
            mult_time           = MPI_Wtime() - mult_time;      // timing

// for comparing sparse with dense solve
// #define MFA_DENSE

#ifndef MFA_DENSE

            // compute max nonzero columns in NtNfree
            max_nnz_col = 0;
            for (auto i = 0; i < NtNfree.rows(); i++)
            {
                int nnz_col = 0;
                for (auto j = 0; j < NtNfree.cols(); j++)
                {
                    if (NtNfree(i, j) != 0.0)
                        nnz_col++;
                }
                if (nnz_col > max_nnz_col)
                    max_nnz_col = nnz_col;
            }

            // copy from dense to sparse
            SparseMatrixX<T> NtNfree_sparse(NtNfree.rows(), NtNfree.cols());
            NtNfree_sparse.reserve(VectorXi::Constant(NtNfree.cols(), max_nnz_col));
            for (auto i = 0; i < NtNfree.rows(); i++)
            {
                for (auto j = 0; j < NtNfree.cols(); j++)
                {
                    if (NtNfree(i, j) != 0.0)
                        NtNfree_sparse.insert(i, j) = NtNfree(i,j);
                }
            }
            NtNfree_sparse.makeCompressed();

#endif

            // timing
            double r_time       = MPI_Wtime();

            // R is the right hand side needed for solving N * P = R
            MatrixX<T> R = Q;
            if (Pcons.rows())
                R -= Ncons * Pcons;

            // timing
            r_time                  = MPI_Wtime() - r_time;
            setup_time              = MPI_Wtime() - setup_time;

            fmt::print(stderr, "Solving...\n");

            // for debugging, compute condition number of NtNfree
            // unfortunately SVD takes too long when the matrix is ill-conditioned
            // ref: https://forum.kde.org/viewtopic.php?f=74&t=117430
//             Eigen::JacobiSVD<Eigen::MatrixXd> svd(NtNfree);
//             double cond = svd.singularValues()(0) / svd.singularValues()(svd.singularValues().size()-1);
//             fmt::print(stderr, "NtNfree has condition number {}\n", cond);


#ifdef MFA_DENSE    // dense solve

            double dense_solve_time = MPI_Wtime();                  // timing
            t.ctrl_pts = (Nfree.transpose() * Nfree).ldlt().solve(Nfree.transpose() * R);
            dense_solve_time = MPI_Wtime() - dense_solve_time;

#else               // sparse solve

            double sparse_solve_time    = MPI_Wtime();              // timing

            Eigen::SparseQR<SparseMatrixX<T>, Eigen::COLAMDOrdering<int>>  solver;

            // TODO: iterative least squares conjugate gradient is faster but sometimes fails
            // NtN not necessarily symmetric positive definite?
//             Eigen::LeastSquaresConjugateGradient<SparseMatrixX<T>>  solver;

            solver.compute(NtNfree_sparse);

            if (solver.info() != Eigen::Success)
            {
                cerr << "EncodeTensorLocalUnified(): Error: Matrix decomposition failed" << endl;
                abort();
            }

            t.ctrl_pts = solver.solve(Nfree.transpose() * R);
            if (solver.info() != Eigen::Success)
            {
                cerr << "EncodeTensorLocalUnified(): Error: Least-squares solve failed" << endl;
                abort();
            }

            sparse_solve_time = MPI_Wtime() - sparse_solve_time;

#endif

            // timing
            fmt::print(stderr, "EncodeTensorLocalUnified() timing:\n");
            fmt::print(stderr, "setup time: {} s.\n", setup_time);
            fmt::print(stderr, "    = free time {} + cons time {} + mult time {} s.\n",
                    free_time, cons_time, mult_time);
//             fmt::print(stderr, "    = q time {} + free time {} + cons time {} + norm time {} + mult time {} r time {} s.\n",
//                     q_time, free_time, cons_time, norm_time, mult_time, r_time);
//             fmt::print(stderr, "free_time {} = free_iter_time {} + dom_iter_time {} s.\n",
//                     free_time, free_iter_time, dom_iter_time);

#ifdef MFA_DENSE
            fmt::print(stderr, "dense_solve time: {} s.\n", dense_solve_time);
#else
            fmt::print(stderr, "sparse_solve time: {} s.\n", sparse_solve_time);
#endif

            // debug: check relative error of solution
            double relative_error = (Nfree * t.ctrl_pts - R).norm() / R.norm(); // norm() is L2 norm
            cerr << "EncodeTensorLocalUnified(): The relative error is " << relative_error << endl;
        }

        // encodes the control points for one tensor product of a tmesh
        // takes a subset of input points from the global domain, covered by basis functions of this tensor product
        // solves dimensions separably
        // does not encode weights for now
        // linear constrained formulation as proposed by David Lenz (see wiki/notes/linear-constrained-fit.pdf)
        void EncodeTensorLocalSeparable(
                TensorIdx                 t_idx,                  // index of tensor product being encoded
                bool                      weighted = true)        // solve for and use weights
        {
            // additional constraints
            // it turns out these don't change anything, leave set to 0
            int extra_cons = 0;

            double t0 = MPI_Wtime();

            // typing shortcuts
            auto& tmesh         = mfa_data.tmesh;
            auto& tensor_prods  = tmesh.tensor_prods;

            auto& t = tensor_prods[t_idx];                                                          // current tensor product
            int pt_dim = mfa_data.max_dim - mfa_data.min_dim + 1;                                   // control point dimensionality

            // get input domain points covered by the tensor, including constraints
            vector<size_t> start_idxs(dom_dim);                                                     // start of input points including constraints
            vector<size_t> end_idxs(dom_dim);                                                       // end of input points including constraints
//             mfa_data.tmesh.domain_pts(t_idx, input.params->param_grid, true, extra_cons, start_idxs, end_idxs); // true: extend to cover constraints
            mfa_data.tmesh.domain_pts(t_idx, input.params->param_grid, false, extra_cons, start_idxs, end_idxs); // false: do not extend to cover constraints

            // relevant input domain points covering constraints
            VectorXi ndom_pts(dom_dim);
            VectorXi dom_starts(dom_dim);
            for (auto k = 0; k < dom_dim; k++)
            {
                ndom_pts(k)     = end_idxs[k] - start_idxs[k] + 1;
                dom_starts(k)   = start_idxs[k];                                                    // need Eigen vector from STL vector
            }
 
            // resize control points and weights in case number of control points changed
            t.ctrl_pts.resize(t.nctrl_pts.prod(), pt_dim);
            t.weights.resize(t.ctrl_pts.rows());
            t.weights = VectorX<T>::Ones(t.weights.size());                                         // linear solve does not solve for weights; set to 1

            // max size of input point matrices is the product of the max of input points and control points in each dim
            size_t max_npts = 1;
            for (auto k = 0; k < dom_dim; k++)
                max_npts *= std::max(ndom_pts(k), t.nctrl_pts(k));

            // two matrices of input points for subsequent dimensions after dimension 0, which draws directly from input domain
            // input points cover constraints as well as free control point basis functions
            // (double buffering output control points to input points)
            MatrixX<T> Q(max_npts, pt_dim);
            MatrixX<T> Q1(max_npts, pt_dim);

            // number of output points in current dimension and number of input points of next dimension
            VectorXi npts = ndom_pts;
            npts(0) = t.nctrl_pts(0);

            // input and output number of points
            VectorXi nin_pts    = ndom_pts;
            VectorXi nout_pts   = npts;
            VectorXi in_starts  = dom_starts;
            VectorXi in_all_pts = input.ndom_pts();
            VectorXi start_ijk  = in_starts;

            // timing
            double free_time    = 0.0;
            double cons_time    = 0.0;
            double norm_time    = 0.0;
            double solve_time   = 0.0;

            for (auto dim = 0; dim < dom_dim; dim++)                                                // for all domain dimensions
            {
                MatrixX<T> R(nin_pts(dim), pt_dim);                                                 // RHS for solving N * P = R

                VolIterator     in_iter(nin_pts, in_starts, in_all_pts);                            // volume of current input points
                VolIterator     out_iter(nout_pts);                                                 // volume of current output points
                SliceIterator   in_slice_iter(in_iter, dim);                                        // slice of the input points volume missing current dim
                SliceIterator   out_slice_iter(out_iter, dim);                                      // slice of the output points volume missing current dim

                // allocate matrices of free and constraint control points and constraint basis functions
                MatrixX<T>  Nfree(nin_pts(dim), t.nctrl_pts(dim));
                ConsType    cons_type;                                                              // none, left, right, both
                MatrixX<T>  Ncons;
                MatrixX<T>  Pcons;
                MatrixX<T>  P(t.nctrl_pts(dim), pt_dim);

                // debug: turn off constraints

#ifdef MFA_NO_CONSTRAINTS

                cons_type = ConsType::MFA_NO_CONSTRAINT;
                int ncons = 0;

#else       // MFA_NO_CONSTRAINTS

                int ncons = mfa_data.p(dim) + extra_cons;

                if (t.knot_mins[dim] == 0 && t.knot_maxs[dim] == tmesh.all_knots[dim].size() - 1)
                    cons_type = ConsType::MFA_NO_CONSTRAINT;

                vector<TensorIdx>       t_idx_anchors;                                                  // tensors containing corresponding anchors
                vector<vector<KnotIdx>> anchors;                                                        // corresponding anchors
                VectorXi                ncurve_pts = ndom_pts;

                if (dim > 0)
                    cons_type = ConsType::MFA_NO_CONSTRAINT;
                else if (dim == 0 && t.knot_mins[dim] == 0)
                    cons_type   = ConsType::MFA_RIGHT_ONLY_CONSTRAINT;
                else if (dim == 0 && t.knot_maxs[dim] == tmesh.all_knots[dim].size() - 1)
                    cons_type   = ConsType::MFA_LEFT_ONLY_CONSTRAINT;
                else if (dim == 0)
                    cons_type   = ConsType::MFA_BOTH_CONSTRAINT;

                if (dim == 0)
                {
                    // fill Pcons
                    LocalSolveAllConstraints(t, Pcons, anchors, t_idx_anchors);

                    // number of input points in one curve
                    for (auto j = 0; j < dom_dim; j++)
                    {
                        if (j != dim)
                            ncurve_pts[j] = 1;
                    }
                }

#endif      // MFA_NO_CONSTRAINTS

                // for all curves in the current dimension
                while (!in_slice_iter.done())                                                       // for all curves
                {

                    CurveIterator   in_curve_iter(in_slice_iter);                                   // one curve of the input points in the current dim
                    start_ijk = in_curve_iter.cur_ijk();
                    // add original input point starting offsets to higher dims start_ijk
                    // but don't offset the previous dims: start_ijk for previous dims refers to control points, not input points
                    if (dim > 0)
                    {
                        for (auto j = dim; j < dom_dim; j++)
                            start_ijk(j) += dom_starts(j);
                    }

                    if (CurveIntersectsTensor(t_idx, dim, nin_pts, start_ijk))
                    {
                        // fill Ncons
                        if (dim == 0 && Pcons.rows())
                        {
                            Ncons = MatrixX<T>::Constant(ncurve_pts[0], Pcons.rows(), -1);                    // basis functions, -1 means unassigned so far
                            ConsCtrlPtMat(ncurve_pts, start_ijk, anchors, t_idx_anchors, Ncons);
                        }

                        ComputeCtrlPtCurve(in_curve_iter, t_idx, dim, R, Q, Q1, Nfree, Ncons, Pcons, P,
                                cons_type, nin_pts, start_ijk, ncons, free_time, cons_time, norm_time, solve_time);
                    }

                    // copy solution to one curve of output points
                    CurveIterator   out_curve_iter(out_slice_iter);                                 // one curve of the output points in the current dim
                    while (!out_curve_iter.done())
                    {
                        if (dim % 2 == 0)
                            Q1.row(out_curve_iter.ijk_idx(out_curve_iter.cur_ijk())) = P.row(out_curve_iter.cur_iter());
                        else
                            Q.row(out_curve_iter.ijk_idx(out_curve_iter.cur_ijk())) = P.row(out_curve_iter.cur_iter());
                        out_curve_iter.incr_iter();
                    }
                    out_slice_iter.incr_iter();
                    in_slice_iter.incr_iter();
                }       // for all curves in current dim

                // adjust input, output numbers of points for next iteration
                nin_pts(dim) = t.nctrl_pts(dim);
                if (dim < dom_dim - 1)
                    nout_pts(dim + 1)   = t.nctrl_pts(dim + 1);
                in_starts   = VectorXi::Zero(dom_dim);                  // subvolume = full volume for later dims
                in_all_pts  = nin_pts;
            }       // for all domain dimensions

            // copy final result back to tensor product
            if (dom_dim % 2 == 0)
                t.ctrl_pts = Q.block(0, 0, t.nctrl_pts.prod(), pt_dim);
            else
                t.ctrl_pts = Q1.block(0, 0, t.nctrl_pts.prod(), pt_dim);

            // timing
            fmt::print(stderr, "EncodeTensorLocalSeparable() tidx {} time {:.3e} s.\n", t_idx, MPI_Wtime() - t0);
        }

#endif  // MFA_TMESH

#ifdef MFA_LOW_D

        // original adaptive encoding for first tensor product only
        // older version using 1-d curves for new knots
        void OrigAdaptiveEncode(
                T                   err_limit,              // maximum allowable normalized error
                bool                weighted,               // solve for and use weights
                const VectorX<T>&   extents,                // extents in each dimension, for normalizing error (size 0 means do not normalize)
                int                 max_rounds = 0)         // optional maximum number of rounds
        {
            vector<vector<T>> new_knots;                               // new knots in each dim.

            // debug
            fmt::print(stderr, "Using OrigAdaptiveEncode() w/ 1-d curve knot splitting\n");
#ifdef MFA_CHECK_ALL_CURVES
            fmt::print(stderr, "Checking all curves (slower but more accurate)\n");
#else
            fmt::print(stderr, "Checking a sampling of curves (faster but less accurate)\n");
#endif

            // TODO: use weights for knot insertion
            // for now, weights are only used for final full encode

            // loop until no change in knots
            for (int iter = 0; ; iter++)
            {
                if (max_rounds > 0 && iter >= max_rounds)               // optional cap on number of rounds
                {
                    if (verbose)
                        fprintf(stderr, "\nDone; max iterations reached.\n\n");
                    break;
                }

                if (verbose)
                    fprintf(stderr, "\n--- Iteration %d ---\n", iter);

                // low-d w/ splitting spans in the middle
                bool done = OrigNewKnots_curve(new_knots, err_limit, extents, iter);

                // no new knots to be added
                if (done)
                {
                    if (verbose)
                        fprintf(stderr, "\nDone; no new knots added.\n\n");
                    break;
                }

                // check if the new knots would make the number of control points >= number of input points in any dim
                done = false;
                for (auto k = 0; k < dom_dim; k++)
                    // hard-coded for first tensor
                    if (input.ndom_pts(k) <= mfa_data.tmesh.tensor_prods[0].nctrl_pts(k) + new_knots[k].size())
                    {
                        done = true;
                        break;
                    }
                if (done)
                {
                    if (verbose)
                        fprintf(stderr, "\nDone; control points would outnumber input points.\n\n");
                    break;
                }

                // debug
//                 mfa_data.tmesh.print();
            }

            // final full encoding needed after last knot insertion above
            if (verbose)
                fprintf(stderr, "Encoding in full %ldD\n", mfa_data.p.size());
            TensorProduct<T>&t = mfa_data.tmesh.tensor_prods[0];        // fixed encode assumes the tmesh has only one tensor product
            Encode(t.nctrl_pts, t.ctrl_pts, t.weights, weighted);
        }

#else       // full-dimensional knot insertion

        // original adaptive encoding for first tensor product only
        // latest version using full knot spans (5/19/21)
        void OrigAdaptiveEncode(
                T                   err_limit,              // maximum allowable normalized error
                bool                weighted,               // solve for and use weights
                const VectorX<T>&   extents,                // extents in each dimension, for normalizing error (size 0 means do not normalize)
                int                 max_rounds = 0)         // optional maximum number of rounds
        {
            vector<vector<T>> new_knots;                               // new knots in each dim.
            ErrorStats<T> error_stats;

            // debug
            fmt::print(stderr, "Using OrigAdaptiveEncode() w/ full-d knot splitting\n\n");

            VectorX<T> myextents = extents.size() ? extents : VectorX<T>::Ones(mfa_data.tmesh.tensor_prods[0].ctrl_pts.cols());

            mfa::NewKnots<T> nk(mfa_data, input);

            // loop until no change in knots
            for (int iter = 0; ; iter++)
            {
                // encode tensor product 0
                TensorProduct<T>&t = mfa_data.tmesh.tensor_prods[0];
                for (auto j = 0; j < dom_dim; j++)
                    t.nctrl_pts[j] = mfa_data.tmesh.all_knots[j].size() - mfa_data.p(j) - 1;
                Encode(t.nctrl_pts, t.ctrl_pts, t.weights, weighted);

                if (max_rounds > 0 && iter >= max_rounds)               // optional cap on number of rounds
                {
                    if (verbose)
                        fprintf(stderr, "\nDone; max iterations reached.\n\n");
                    break;
                }

                if (verbose)
                    fprintf(stderr, "\n--- Iteration %d ---\n", iter);

                // check all knots spans for error
                vector<vector<KnotIdx>>     inserted_knot_idxs(dom_dim);   // indices in each dim. of inserted knots in full knot vector after insertion
                vector<vector<T>>           inserted_knots(dom_dim);       // knots to be inserted in each dim.
                vector<TensorIdx>           parent_tensor_idxs;                     // tensors having knots inserted
                vector<TensorProduct<T>>    new_tensors;                            // empty, unused
                bool done = nk.AllErrorSpans(
                        0,
                        myextents,
                        err_limit,
                        true,
                        new_tensors,
                        parent_tensor_idxs,
                        inserted_knot_idxs,
                        inserted_knots,
                        error_stats);

                // no new knots to be added
                if (done)
                {
                    if (verbose)
                        fprintf(stderr, "\nDone; no new knots added.\n\n");
                    break;
                }

                // insert new knots into knot vectors
                int n_insertions = parent_tensor_idxs.size();                       // number of knots to insert
                for (auto j = 0; j < dom_dim; j++)
                    assert(inserted_knot_idxs[j].size() == n_insertions &&
                            inserted_knots[j].size() == n_insertions);

                vector<bool> inserted(dom_dim);                            // whether the current insertion succeed (in each dim)

                for (auto i = 0; i < n_insertions; i++)                             // for all knots to be inserted
                {
                    // insert the new knots into tmesh all_knots
                    for (auto j = 0; j < dom_dim; j++)
                    {
                        inserted[j] = false;
                        if (mfa_data.tmesh.insert_knot(
                                    j,
                                    0,                                              // all knots at level 0 in this version
                                    inserted_knots[j][i],
                                    input.params->param_grid,
                                    inserted_knot_idxs[j][i]))
                        {
                            inserted[j] = true;
                            // increment subsequent insertions
                            for (auto k = 0; k < n_insertions; k++)
                            {
                                if (inserted_knot_idxs[j][k] > inserted_knot_idxs[j][i])
                                    inserted_knot_idxs[j][k]++;
                            }
                        }
                    }   // dimension
                }   // knot insertions

                if (verbose)
                    PrintAdaptiveStats(error_stats);
            }   // iterations
        }

#endif

        // adaptive encoding for T-mesh
        void AdaptiveEncode(
                T                   err_limit,                          // maximum allowable normalized error
                bool                weighted,                           // solve for and use weights
                const VectorX<T>&   extents,                            // extents in each dimension, for normalizing error (size 0 means do not normalize)
                int                 max_rounds = 0)                     // optional maximum number of rounds
        {
            auto& tmesh         = mfa_data.tmesh;
            auto& tensor_prods  = tmesh.tensor_prods;
            int parent_level = 0;                                       // parent level currently being refined

            // timing
            double t0 = MPI_Wtime();

            TensorProduct<T>&t = tensor_prods[0];                       // fixed encode assumes the tmesh has only one tensor product
            Encode(t.nctrl_pts, t.ctrl_pts, t.weights, weighted);

            // timing
            fmt::print(stderr, "\nInitial full encode time:   {:.3e} s.\n", MPI_Wtime() - t0);

            // debug: print tmesh
//             fprintf(stderr, "\n----- initial T-mesh -----\n\n");
//             tmesh.print();
//             fprintf(stderr, "--------------------------\n\n");

            vector<TensorProduct<T>>    new_tensors;                    // newly refined tensors to be added

            // intersection proximity between tensors (assumes same for all dims)
            VectorXi& p = mfa_data.p;

            // padding for all tensors
            // following was found empirically to be best: even p: pad = p + 1; odd p: pad = p + 2
            // only tested p=2 and p=3, however
            int pad         = p(0) % 2 == 0 ? p(0) + 1 : p(0) + 2;
//             int pad         = p(0) % 2 == 0 ? p(0) + 0 : p(0) + 1;

            // extra padding for tensor at global edge
            int edge_pad    = (p(0) / 2) + 2;

            // loop until all tensors are done
            int iter;
            for (iter = 0; ; iter++)
            {
                if (max_rounds > 0 && iter >= max_rounds)               // optional cap on number of rounds
                    break;

                if (verbose)
                    fmt::print(stderr, "\n--- Iteration {}, refining level {} ---\n", iter, parent_level);

                // debug
//                 fmt::print(stderr, "\nTmesh before refinement\n\n");
//                 tmesh.print(true, true, false, false);

                Refine(parent_level, iter + 1, err_limit, extents, pad, edge_pad, new_tensors);

                UpdateExistingTensors(new_tensors);

                // check if number of control points exceeds input points in any dimension (in the case of a single tensor)
                if (tensor_prods.size() == 1)
                {
                    bool done = false;
                    int k;
                    for (k = 0; k < mfa_data.dom_dim; k++)
                    {
                        if (input.ndom_pts(k) <= tensor_prods[0].nctrl_pts(k))
                        {
                            done = true;
                            break;
                        }
                    }
                    if (done)
                    {
                        if (verbose)
                            fmt::print(stderr, "\nKnot insertion done after {} iterations; Control points in dim. {} is {} which is the max.\n\n",
                                    iter + 1, k, tensor_prods[0].nctrl_pts(k));
                        break;
                    }
                }
                // check if all levels are done
                if (parent_level >= tmesh.max_level)
                {
                    if (verbose)
                        fmt::print(stderr, "\nKnot insertion done after {} iterations; no new knots added.\n\n", iter + 1);
                    break;
                }
                else                                                // one iteration only is done
                {
                    CheckNewTensors(new_tensors, pad, edge_pad);
                    fmt::print(stderr, "Level {} done, adding {} new tensor(s)\n", parent_level, new_tensors.size());
                    double add_tensors_time = MPI_Wtime();
                    AddNewTensors(new_tensors, pad);
                    add_tensors_time = MPI_Wtime() - add_tensors_time;
                    fmt::print(stderr, "Solving and adding new tensors time:   {:.3e} s.\n", add_tensors_time);
                    parent_level++;
                    new_tensors.clear();
                }
            }   // iterations

            fmt::print(stderr, "{} iterations.\n", iter + 1);
            fmt::print(stderr, "{} tensor products.\n", tensor_prods.size());

            // debug: print tmesh
//             fmt::print(stderr, "\n----- final T-mesh -----\n\n");
//             tmesh.print(true, true, false, false);
//             fmt::print(stderr, "--------------------------\n\n");

            // debug: check all spans
            // TODO: comment out after code is debugged
            mfa::NewKnots<T> nk(mfa_data, input);
            if (!nk.CheckAllSpans())
                throw MFAError(fmt::format("AdaptiveEncode(): Error: failed checking all spans for input points\n"));

            // debug: check if all tensors are marked done
            // TODO: comment out after code is debugged
            bool all_done = true;
            for (auto i = 0; i < tensor_prods.size(); i++)
            {
                bool first = true;
                auto& t = tensor_prods[i];
                if (!t.done)
                {
                    if (first)
                        fmt::print(stderr,"\n");
                    fmt::print(stderr, "Tensor {} level {} is not marked done.\n", i, t.level);
                    fmt::print(stderr, "This is normal if the number of rounds is capped; otherwise this should not happen.\n");
                    all_done    = false;
                    first       = false;
                }
            }
            if (all_done)
                fmt::print(stderr, "All tensors are marked as done.\n");

            // debug: confirm that all tensors will have at least p control points
            // TODO: comment out once the code is debugged
            for (auto i = 0; i < tensor_prods.size(); i++)
            {
                if (!tmesh.check_num_ctrl_degree(i, 0))
                {
                    auto& t = tensor_prods[i];
                    fmt::print(stderr, "Error: Refine(): tensor {} has fewer than p control points. This should not happen\n", i);
                    fmt::print(stderr, "knot_mins [{}] knot_maxs[{}] level {}\n",
                            fmt::join(t.knot_mins, ","), fmt::join(t.knot_maxs, ","), t.level);
                    fmt::print(stderr, "\nAddNewTensors(): T-mesh:\n");
                    tmesh.print(true, true, false, false);
                    abort();
                }
            }

            // debug: verify that the local knots stored in all tensors correspond to the global knots
            // TODO: comment out after code is debugged
            if (!tmesh.check_local_knots())
                throw MFAError(fmt::format("AdaptiveEncode(): Error: failed checking local knots of tensors\n"));

            // debug: print tmesh
//             fmt::print(stderr, "\n----- final T-mesh -----\n\n");
//             tmesh.print(false, true, false, false);
//             fmt::print(stderr, "--------------------------\n\n");
        }

    private:

        // print max error, compression factor, and any pother stats at the end of an adaptive iteration
        void PrintAdaptiveStats(
                const ErrorStats<T>&    error_stats)
        {
            // compute compression
            float in_coords = (input.npts) * (input.pt_dim);
            float out_coords = 0.0;
            for (auto i = 0; i < mfa_data.tmesh.tensor_prods.size(); i++)
                out_coords += mfa_data.tmesh.tensor_prods[i].ctrl_pts.rows() *
                    mfa_data.tmesh.tensor_prods[i].ctrl_pts.cols();
            for (auto j = 0; j < mfa_data.tmesh.all_knots.size(); j++)
                out_coords += mfa_data.tmesh.all_knots[j].size();
            float compression = in_coords / out_coords;

            T rms_abs_err = sqrt(error_stats.sum_sq_abs_errs / (input.domain.rows()));
            T rms_norm_err = sqrt(error_stats.sum_sq_norm_errs / (input.domain.rows()));

            fprintf(stderr, "\n----- estimates of current variable of current model -----\n");
            fprintf(stderr, "estimated max_err               = %e\n",  error_stats.max_abs_err);
            fprintf(stderr, "estimated normalized max_err    = %e\n",  error_stats.max_norm_err);
            fprintf(stderr, "estimated RMS error             = %e\n",  rms_abs_err);
            fprintf(stderr, "estimated normalized RMS error  = %e\n",  rms_norm_err);
            fprintf(stderr, "estimated compression ratio     = %.2f\n",  compression);
            fprintf(stderr, "-----------------------------------------------------------\n");
        }

#ifndef      MFA_NO_WEIGHTS

        bool Weights(
                int                 k,              // current dimension
                const MatrixX<T>&   Q,              // input points
                const MatrixX<T>&   N,              // basis functions
                const MatrixX<T>&   NtN,            // N^T * N
                int                 curve_id,       // debugging
                VectorX<T>&         weights)        // (output) weights
        {
            bool success;

            // Nt, NtNi
            // TODO: offer option of saving time or space by comuting Nt and NtN each time it is needed?
            MatrixX<T> Nt   = N.transpose();
            MatrixX<T> NtNi = NtN.partialPivLu().inverse();

            int pt_dim = mfa_data.max_dim - mfa_data.min_dim + 1;                     // dimensionality of input and control points (domain and range)

            MatrixX<T> NtQ2  = MatrixX<T>::Zero(Nt.rows(),   Nt.cols());    // N^T * Q^2
            MatrixX<T> NtQ   = MatrixX<T>::Zero(Nt.rows(),   Nt.cols());    // N^T * Q
            MatrixX<T> NtQ2N = MatrixX<T>::Zero(NtN.rows(),  NtN.cols());   // N^T * Q^2 * N
            MatrixX<T> NtQN  = MatrixX<T>::Zero(NtN.rows(),  NtN.cols());   // N^T * Q   * N

            // temporary matrices NtQ and NtQ2
            for (auto i = 0; i < Nt.cols(); i++)
            {
                NtQ.col(i)  = Nt.col(i) * Q(i, pt_dim - 1);
                NtQ2.col(i) = Nt.col(i) * Q(i, pt_dim - 1) * Q(i, pt_dim - 1);
            }

            // final matrices NtQN and NtQ2N
            NtQN  = NtQ  * N;
            NtQ2N = NtQ2 * N;

            // compute the matrix M according to eq.3 and eq. 4 of M&K95
            MatrixX<T> M = NtQ2N - NtQN * NtNi * NtQN;

            // debug: output the matrix M
            //     cerr << M << endl;
            //     Eigen::IOFormat OctaveFmt(Eigen::StreamPrecision, 0, ", ", ";\n", "", "", "[", "]");
            //     ofstream M_out;
            //     M_out.open("M.txt");
            //     M_out << M.format(OctaveFmt) << endl;
            //     M_out.close();

            // compute the eigenvalues and eigenvectors of M (eq. 9 of M&K95)
            // NB: M is self-adjoint (ie, real and symmetric)
            // Eigen's SelfAdjointEigenSolver is faster than its normal EigenSolver in this case
            Eigen::SelfAdjointEigenSolver<MatrixX<T>> eigensolver(M);
            if (eigensolver.info() != Eigen::Success)
            {
                fprintf(stderr, "Error: Encoder::Weights(), computing eigenvalues of M failed, perhaps M is not self-adjoint?\n");
                return false;
            }

            const MatrixX<T>& EV    = eigensolver.eigenvectors();          // typing shortcut
            const VectorX<T>& evals = eigensolver.eigenvalues();           // typing shortcut

            // eigenvalues should be positive and distinct
            for (auto i = 0; i < evals.size() - 1; i++)
                if (evals(i) == 0.0 || evals(i) == evals(i + 1))
                {
                    fprintf(stderr, "Warning: Weights(): eigenvalues should be positive and distinct.\n");
                    fprintf(stderr, "Aborting weights calculation\n");
                    return false;
                }

            // if smallest eigenvector is all positive or all negative, those are the weights
            if ( (EV.col(0).array() > 0.0).all() )
            {
                weights = EV.col(0);
                weights *= (1.0 / weights.maxCoeff());  // scale to max weight = 1
                success = true;
            }
            else if ( (EV.col(0).array() < 0.0).all() )
            {
                weights = -EV.col(0);
                weights *= (1.0 / weights.maxCoeff());  // scale to max weight = 1
                success = true;
            }

            // if smallest eigenvector is mixed sign, then expand eigen space
            else
            {
                //         fprintf(stderr, "\nExpanding eigenspace using linear solver\n");
                success      = false;
                T min_weight = 1.0;
                T max_weight = 1.0e4;
                // minimum eigenvector element, if less, clamp to 0.0 (between 1e-6 and 1e-12 seems to help)
                T min_ev_val = 1.0e-12;

                auto nweights = weights.size();

                // column indices
                vector<int> col_idx(2 * nweights);
                for (auto j = 0; j < 2 * nweights; j++)
                    col_idx[j] = j;

                ClpSimplex model;                           // simplex method, ~10X faster than interior point
                //         ClpInterior model;                          // interior point method
                model.resize(2 * nweights, 0);              // all the rows and no columns (columns are added incrementally)

                // row upper bounds
                for (auto i = 0; i < nweights; i++)
                {
                    model.setRowUpper(i, max_weight);
                    model.setRowUpper(nweights + i, -min_weight);
                }

                // first column of the matrix
                vector<double> newcol(nweights * 2);
                for (auto j = 0; j < nweights; j++)
                {
                    newcol[j]            = fabs(EV(j, 0)) < min_ev_val ? 0.0 : EV(j, 0);
                    newcol[nweights + j] = -newcol[j];
                }
                model.addColumn(2 * nweights, &col_idx[0], &newcol[0], -COIN_DBL_MAX, COIN_DBL_MAX);

                for (auto i = 2; i <= EV.cols(); i++)        // expand from 2 eigenvectors to all, one at a time
                {
                    // add another column
                    for (auto j = 0; j < nweights; j++)
                    {
                        newcol[j]            = fabs(EV(j, i - 1)) < min_ev_val ? 0.0 : EV(j, i - 1);
                        newcol[nweights + j] = -newcol[j];
                    }
                    model.addColumn(2 * nweights, &col_idx[0], &newcol[0], -COIN_DBL_MAX, COIN_DBL_MAX);

                    // solve
                    model.setLogLevel(0);
                    model.initialSolve();               // simplex method, ~10X faster than interior point
                    //             model.primalDual();              // interior point method

                    if (!model.isProvenPrimalInfeasible() && !model.isIterationLimitReached())
                    {
                        // copy out the solution
                        VectorX<T>    solved_weights = VectorX<T>::Zero(nweights);
                        int           ncols          = model.getNumCols();
                        const double* colSol         = model.getColSolution();
                        for (auto k = 0; k < ncols; k++)
                            solved_weights += colSol[k] * EV.col(k);

                        // check if the solution was found successfully
                        if ( (solved_weights.array() > 0.0).all() )
                        {
                            weights = solved_weights;
                            weights *= (1.0 / weights.maxCoeff());  // scale to max weight = 1
                            success = true;
                            if (verbose)
                                fprintf(stderr, "curve %d: successful linear solve from %d eigenvectors\n", curve_id, i);
                        }
                    }

                    if (success)
                        break;
                }                                               // increasing number of eigenvectors

                if (!success)
                {
                    weights = VectorX<T>::Ones(nweights);
                    if (verbose)
                        fprintf(stderr, "curve %d: linear solver could not find positive weights; setting to 1\n", curve_id);
                }
            }                                                   // else need to expand eigenspace

            return success;
        }

#endif

        // computes right hand side vector of P&T eq. 9.63 and 9.67, p. 411-412 for a curve from the
        // original input domain points
        // includes multiplication by weights
        // R is column vector of n + 1 elements, each element multiple coordinates of the input points
        void RHS(
                int                 cur_dim,  // current dimension
                const MatrixX<T>&   N,        // matrix of basis function coefficients
                MatrixX<T>&         R,        // (output) residual matrix allocated by caller
                const VectorX<T>&   weights,  // precomputed weights for n + 1 control points on this curve
                int                 co)       // index of starting domain pt in current curve
        {
            int last   = R.cols() - 1;                                          // column of range value TODO: weighing only the last column does not make much sense in the split model
            MatrixX<T> Rk(N.rows(), mfa_data.max_dim - mfa_data.min_dim + 1);   // one row for each input point
            VectorX<T> denom(N.rows());                                         // rational denomoninator for param of each input point

            for (int k = 0; k < N.rows(); k++)                                  // for all input points
            {
                denom(k) = (N.row(k).cwiseProduct(weights.transpose())).sum();
#ifdef UNCLAMPED_KNOTS
                if (denom(k) == 0.0)
                    denom(k) = 1.0;
#endif
                Rk.row(k) = input.domain.block(co + k * input.g.ds[cur_dim], mfa_data.min_dim, 1, mfa_data.max_dim - mfa_data.min_dim + 1);
            }

#ifdef WEIGH_ALL_DIMS                                                           // weigh all dimensions
            // compute the matrix R (one row for each control point)
            for (int i = 0; i < N.cols(); i++)
                for (int j = 0; j < R.cols(); j++)
                    // using array() for element-wise multiplication, which is what we want (not matrix mult.)
                    R(i, j) =
                        (N.col(i).array() *                                     // ith basis functions for input pts
                         weights(i) / denom.array() *                           // rationalized
                         Rk.col(j).array()).sum();                              // input points
#else                                                                           // don't weigh domain coordinate (only range)
            // debug
//             cerr << "N in RHS:\n" << N << endl;
//             cerr << "weights in RHS:\n" << weights << endl;
//             cerr << "denom in RHS:\n" << denom << endl;

            // compute the matrix R (one row for each control point)
            for (int i = 0; i < N.cols(); i++)
            {
                // using array() for element-wise multiplication, which is what we want (not matrix mult.)
                for (int j = 0; j < R.cols() - 1; j++)
                    R(i, j) =
                        (N.col(i).array() *                                     // ith basis functions for input pts
                         Rk.col(j).array()).sum();                              // input points
                R(i, last) =
                    (N.col(i).array() *                                         // ith basis functions for input pts
                     weights(i) / denom.array() *                               // rationalized
                     Rk.col(last).array()).sum();                               // input points
            }
#endif

            // debug
//             cerr << "Rk:\n" << Rk << endl;
//             cerr << "R:\n" << R << endl;
        }


        // computes right hand side vector of P&T eq. 9.63 and 9.67, p. 411-412 for a curve from a
        // new set of input points, not the default input domain
        // includes multiplication by weights
        // R is column vector of n + 1 elements, each element multiple coordinates of the input points
        void RHS(
                int                 cur_dim,  // current dimension
                const MatrixX<T>&   in_pts,   // input points (not the default domain stored in the mfa)
                const MatrixX<T>&   N,        // matrix of basis function coefficients
                MatrixX<T>&         R,        // (output) residual matrix allocated by caller
                const VectorX<T>&   weights,  // precomputed weights for n + 1 control points on this curve
                int                 co,       // index of starting input pt in current curve
                int                 cs)       // stride of input pts in current curve
        {
            int last   = R.cols() - 1;                                          // column of range value TODO: weighing only the last column does not make much sense in the split model
            MatrixX<T> Rk(N.rows(), mfa_data.max_dim - mfa_data.min_dim + 1);   // one row for each input point
            VectorX<T> denom(N.rows());                                         // rational denomoninator for param of each input point

            for (int k = 0; k < N.rows(); k++)
            {
                denom(k) = (N.row(k).cwiseProduct(weights.transpose())).sum();
                Rk.row(k) = in_pts.row(co + k * cs);
            }

#ifdef WEIGH_ALL_DIMS                                                           // weigh all dimensions
            // compute the matrix R (one row for each control point)
            for (int i = 0; i < N.cols(); i++)
                for (int j = 0; j < R.cols(); j++)
                    // using array() for element-wise multiplication, which is what we want (not matrix mult.)
                    R(i, j) =
                        (N.col(i).array() *                                     // ith basis functions for input pts
                         weights(i) / denom.array() *                           // rationalized
                         Rk.col(j).array()).sum();                              // input points
#else                                                                           // don't weigh domain coordinate (only range)
            // compute the matrix R (one row for each control point)
            for (int i = 0; i < N.cols(); i++)
            {
                // using array() for element-wise multiplication, which is what we want (not matrix mult.)
                for (int j = 0; j < R.cols() - 1; j++)
                    R(i, j) =
                        (N.col(i).array() *                                     // ith basis functions for input pts
                         Rk.col(j).array()).sum();                              // input points
                R(i, last) =
                    (N.col(i).array() *                                         // ith basis functions for input pts
                     weights(i) / denom.array() *                               // rationalized
                     Rk.col(last).array()).sum();                               // input points
            }
#endif

            // debug
            //     cerr << "R:\n" << R << endl;
        }

        // computes right hand side vector for encoding a tensor product in unified-dimensional form
        // NOTE: Does not support weights
        void RHSUnified(
            // const vector<size_t>&   start_idxs,
            // const vector<size_t>&   end_idxs,
            SparseMatrixX<T>&       Nt,
            MatrixX<T>&             R)
        {
            // REQUIRED for TMesh
            // VectorXi ndom_pts(dom_dim);
            // VectorXi dom_starts(dom_dim);
            // for (auto k = 0; k < dom_dim; k++)
            // {
            //     ndom_pts(k)     = end_idxs[k] - start_idxs[k] + 1;
            //     dom_starts(k)   = start_idxs[k];
            // }

            if (R.cols() != mfa_data.dim())
                cerr << "Error: Incorrect matrix dimensions in RHSUnified (cols)" << endl;
            if (R.rows() != input.npts)
                cerr << "Error: Incorrect matrix dimensions in RHSUnified (rows)" << endl;

            VectorX<T> pt_coords(mfa_data.dim());
            for (auto input_it = input.begin(); input_it != input.end(); ++input_it)
            {
                // extract coordinates in dimension min_dim<-->max_dim and place in pt_coords
                input_it.coords(pt_coords, mfa_data.min_dim, mfa_data.max_dim);
                R.row(input_it.idx()) = pt_coords;
            }

            R = Nt * R;
        }

        // computes right hand side vector for encoding one tensor product of control points
        // takes subset of original input points
        // solves all dimensions at once (not seperable dimensions)
        // allows for additional constraints
        // no weights as yet
        // R is column vector of n elements, each element multiple coordinates of the input points
        void RHSTensor(
                const MatrixX<T>&       N,          // matrix of basis function coefficients
                const vector<size_t>&   start_idxs, // starting indices of subset of domain points
                const vector<size_t>&   end_idxs,   // ending indices of subset of domain points
                const TensorProduct<T>& t,          // current tensor product
                MatrixX<T>&             R)          // (output) residual matrix allocated by caller
        {
            VectorXi ndom_pts(dom_dim);
            VectorXi dom_starts(dom_dim);
            for (auto k = 0; k < dom_dim; k++)
            {
                ndom_pts(k)     = end_idxs[k] - start_idxs[k] + 1;
                dom_starts(k)   = start_idxs[k];
            }

            // fill Rk, the matrix of input points
            MatrixX<T> Rk(N.rows(), mfa_data.max_dim - mfa_data.min_dim + 1);           // one row for each input point
            VolIterator vol_iter(ndom_pts, dom_starts, input.ndom_pts());                 // iterator over input points
            VectorXi ijk(dom_dim);
            while (!vol_iter.done())
            {
                vol_iter.idx_ijk(vol_iter.cur_iter(), ijk);
                Rk.row(vol_iter.cur_iter()) = input.domain.block(vol_iter.ijk_idx(ijk), mfa_data.min_dim, 1, mfa_data.max_dim - mfa_data.min_dim + 1);
                vol_iter.incr_iter();
            }

            // compute the matrix R (one row for each control point)
            for (int i = 0; i < N.cols(); i++)
                for (int j = 0; j < R.cols(); j++)
                    // using array() for element-wise multiplication, which is what we want (not matrix mult.)
                    R(i, j) =
                        (N.col(i).array() *                 // ith basis functions for input pts
                         Rk.col(j).array()).sum();          // input points

            // debug
//             cerr << "Rk:\n" << Rk << endl;
//             cerr << "\nR:\n" << R << endl;
        }

        // Checks quantities needed for approximation
        void Quants(
                const VectorXi& nctrl_pts,      // number of control points
                VectorXi&       n,              // (output) number of control point spans in each dim
                VectorXi&       m)              // (output) number of input data point spans in each dim
        {
            if (mfa_data.p.size() != input.ndom_pts().size())
            {
                fprintf(stderr, "Error: Encode() size of p must equal size of ndom_pts\n");
                exit(1);
            }
            for (size_t i = 0; i < mfa_data.p.size(); i++)
            {
                if (nctrl_pts(i) <= mfa_data.p(i))
                {
                    fprintf(stderr, "Error: Encode() number of control points in dimension %ld "
                            "must be at least p + 1 for dimension %ld\n", i, i);
                    exit(1);
                }
                if (nctrl_pts(i) > input.ndom_pts(i))
                {
                    fprintf(stderr, "Warning: Encode() number of control points (%d) in dimension %ld "
                            "exceeds number of input data points (%d) in dimension %ld.\n", nctrl_pts(i), i, input.ndom_pts(i), i);
                }
            }

            n.resize(mfa_data.p.size());
            m.resize(mfa_data.p.size());
            for (size_t i = 0; i < mfa_data.p.size(); i++)
            {
                n(i)        =  nctrl_pts(i) - 1;
                m(i)        =  input.ndom_pts(i)  - 1;
            }
        }

        // solves for one curve of control points
        // outputs go to specified control points and weights matrix and vector rather than default mfa
        void CtrlCurve(
                const MatrixX<T>&   N,                  // basis functions for current dimension
                const MatrixX<T>&   NtN,                // Nt * N
                MatrixX<T>&         R,                  // (output) residual matrix for current dimension and curve
                MatrixX<T>&         P,                  // (output) solved points for current dimension and curve
                size_t              k,                  // current dimension
                size_t              co,                 // starting ofst for reading domain pts
                size_t              cs,                 // stride for reading domain points
                size_t              to,                 // starting ofst for writing control pts
                MatrixX<T>&         temp_ctrl0,         // first temporary control points buffer
                MatrixX<T>&         temp_ctrl1,         // second temporary control points buffer
                int                 curve_id,           // debugging
                MatrixX<T>&         ctrl_pts,           // (output) control points
                VectorX<T>&         weights,            // (output) weights
                bool                weighted = true)    // solve for and use weights
        {
            // solve for weights
            // TODO: avoid copying into Q by passing temp_ctrl0, temp_ctrl1, co, cs to Weights()
            // TODO: check that this is right, using co and cs for copying control points and domain points
            MatrixX<T> Q;
            Q.resize(input.ndom_pts(k), ctrl_pts.cols());
            if (k == 0)
            {
                for (auto i = 0; i < input.ndom_pts(k); i++)
                    Q.row(i) = input.domain.block(co + i * cs, mfa_data.min_dim, 1, mfa_data.max_dim - mfa_data.min_dim + 1);
            }
            else if (k % 2)
            {
                for (auto i = 0; i < input.ndom_pts(k); i++)
                    Q.row(i) = temp_ctrl0.row(co + i * cs);
            }
            else
            {
                for (auto i = 0; i < input.ndom_pts(k); i++)
                    Q.row(i) = temp_ctrl1.row(co + i * cs);
            }

            VectorX<T> temp_weights = VectorX<T>::Ones(N.cols());

#ifndef MFA_NO_WEIGHTS

            if (weighted)
                if (k == dom_dim - 1)                               // only during last dimension of separable iteration over dimensions
                    Weights(k, Q, N, NtN, curve_id, temp_weights);      // solve for weights

#endif

            // compute R
            // first dimension reads from domain
            // subsequent dims alternate reading temp_ctrl0 and temp_ctrl1
            // even dim reads temp_ctrl1, odd dim reads temp_ctrl0; opposite of writing order
            // because what was written in the previous dimension is read in the current one
            if (k == 0)
                RHS(k, N, R, temp_weights, co);                         // input points = default domain
            else if (k % 2)
                RHS(k, temp_ctrl0, N, R, temp_weights, co, cs);         // input points = temp_ctrl0
            else
                RHS(k, temp_ctrl1, N, R, temp_weights, co, cs);         // input points = temp_ctrl1

            // rationalize NtN, ie, weigh the basis function coefficients
            MatrixX<T> NtN_rat = NtN;
            mfa_data.Rationalize(k, temp_weights, N, NtN_rat);

            // solve for P
#ifdef WEIGH_ALL_DIMS                                   // weigh all dimensions
            P = NtN_rat.ldlt().solve(R);
#else                                                   // don't weigh domain coordinate (only range)
            // TODO: avoid 2 solves?
            MatrixX<T> P2(P.rows(), P.cols());
            P = NtN.ldlt().solve(R);                            // nonrational domain coordinates
            P2 = NtN_rat.ldlt().solve(R);                       // rational range coordinate
            for (auto i = 0; i < P.rows(); i++)
                P(i, P.cols() - 1) = P2(i, P.cols() - 1);
#endif

            // append points from P to control points that will become inputs for next dimension
            // TODO: any way to avoid this?
            CopyCtrl(P, k, co, cs, to, ctrl_pts, temp_ctrl0, temp_ctrl1);

            // copy weights of final dimension to mfa
            if (k == dom_dim - 1)
            {
                for (auto i = 0; i < temp_weights.size(); i++)
                    weights(to + i * cs) = temp_weights(i);
            }
        }

        // append solved control points from P to become inputs for next dimension
        // TODO: any way to avoid this copy?
        // last dimension gets copied to final control points
        // This version specifies a location for ctrl_pts rather than default one in mfa
        // previous dimensions get copied to alternating double buffers
        void CopyCtrl(
                const MatrixX<T>&   P,              // solved points for current dimension and curve
                int                 k,              // current dimension
                size_t              co,             // starting offset for reading domain points
                size_t              cs,             // stride for reading domain points
                size_t              to,             // starting offset for writing control points
                MatrixX<T>&         ctrl_pts,       // (output) control points
                MatrixX<T>&         temp_ctrl0,     // (output) first temporary control points buffer
                MatrixX<T>&         temp_ctrl1)     // (output) second temporary control points buffer
        {
            int ndims = dom_dim;

            // if there is only one dim, copy straight to output
            if (ndims == 1)
            {
                for (int i = 0; i < P.rows(); i++)
                    ctrl_pts.row(to + i * cs) = P.row(i);
            }
            // first dim copied from domain to temp_ctrl0
            else if (k == 0)
            {
                for (int i = 0; i < P.rows(); i++)
                    temp_ctrl0.row(to + i * cs) = P.row(i);
            }
            // even numbered dims (but not the last one) copied from P to temp_ctrl0
            else if (k % 2 == 0 && k < ndims - 1)
            {
                for (int i = 0; i < P.rows(); i++)
                    temp_ctrl0.row(to + i * cs) = P.row(i);
            }
            // odd numbered dims (but not the last one) copied from P to temp_ctrl1
            else if (k % 2 == 1 && k < ndims - 1)
            {
                for (int i = 0; i < P.rows(); i++)
                    temp_ctrl1.row(to + i * cs) = P.row(i);
            }
            // final dim if even is copied from temp_ctrl1 to ctrl_pts
            else if (k == ndims - 1 && k % 2 == 0)
            {
                for (int i = 0; i < P.rows(); i++)
                    ctrl_pts.row(to + i * cs) = P.row(i);
            }
            // final dim if odd is copied from temp_ctrl0 to ctrl_pts
            else if (k == ndims - 1 && k % 2 == 1)
            {
                for (int i = 0; i < P.rows(); i++)
                    ctrl_pts.row(to + i * cs) = P.row(i);
            }
        }

        // append solved control points from P to become inputs for next dimension
        // TODO: any way to avoid this copy?
        // last dimension gets copied to final control points
        // previous dimensions get copied to alternating double buffers
        void CopyCtrl(
                const MatrixX<T>&   P,              // solved points for current dimension and curve
                int                 k,              // current dimension
                size_t              co,             // starting offset for reading domain points
                size_t              cs,             // stride for reading domain points
                size_t              to,             // starting offset for writing control points
                TensorProduct<T>&   tensor,         // (output) tensor product containing result
                MatrixX<T>&         temp_ctrl0,     // first temporary control points buffer
                MatrixX<T>&         temp_ctrl1)     // second temporary control points buffer
        {
            int ndims = dom_dim;

            // if there is only one dim, copy straight to output
            if (ndims == 1)
            {
                for (int i = 0; i < P.rows(); i++)
                    tensor.ctrl_pts.row(to + i * cs) = P.row(i);
            }
            // first dim copied from domain to temp_ctrl0
            else if (k == 0)
            {
                for (int i = 0; i < P.rows(); i++)
                    temp_ctrl0.row(to + i * cs) = P.row(i);
            }
            // even numbered dims (but not the last one) copied from P to temp_ctrl0
            else if (k % 2 == 0 && k < ndims - 1)
            {
                for (int i = 0; i < P.rows(); i++)
                    temp_ctrl0.row(to + i * cs) = P.row(i);
            }
            // odd numbered dims (but not the last one) copied from P to temp_ctrl1
            else if (k % 2 == 1 && k < ndims - 1)
            {
                for (int i = 0; i < P.rows(); i++)
                    temp_ctrl1.row(to + i * cs) = P.row(i);
            }
            // final dim if even is copied from temp_ctrl1 to ctrl_pts
            else if (k == ndims - 1 && k % 2 == 0)
            {
                for (int i = 0; i < P.rows(); i++)
                    tensor.ctrl_pts.row(to + i * cs) = P.row(i);
            }
            // final dim if odd is copied from temp_ctrl0 to ctrl_pts
            else if (k == ndims - 1 && k % 2 == 1)
            {
                for (int i = 0; i < P.rows(); i++)
                    tensor.ctrl_pts.row(to + i * cs) = P.row(i);
            }
        }

        // computes new knots to be inserted into a curve
        // for each current knot span where the error is greater than the limit, finds the domain point
        // where the error is greatest and adds the knot at that parameter value
        //
        // this version takes a set of control points as input instead of mfa_data.ctrl_pts
        int ErrorCurve(
                size_t                  k,          // current dimension
                const TensorProduct<T>& tensor,     // current tensor product
                size_t                  co,         // starting ofst for reading domain pts
                const MatrixX<T>&       ctrl_pts,   // control points
                const VectorX<T>&       weights,    // weights associated with control points
                VectorX<T>              extents,    // extents in each dimension, for normalizing error (size 0 means do not normalize)
                set<int>&               err_spans,  // (output) spans with error greater than err_limit
                T                       err_limit)  // max allowable error
        {
            mfa::Decoder<T> decoder(mfa_data, verbose);
            int pt_dim = tensor.ctrl_pts.cols();            // control point dimensonality
            VectorX<T> cpt(pt_dim);                         // decoded curve point
            int nerr = 0;                                   // number of points with error greater than err_limit
            int span = mfa_data.p[k];                            // current knot span of the domain point being checked
            if (!extents.size())
                extents = VectorX<T>::Ones(input.domain.cols());

            for (auto i = 0; i < input.ndom_pts(k); i++)      // all domain points in the curve
            {
                while (mfa_data.tmesh.all_knots[k][span + 1] < 1.0 && mfa_data.tmesh.all_knots[k][span + 1] <= input.params->param_grid[k][i])
                    span++;

                decoder.CurvePt(k, input.params->param_grid[k][i], ctrl_pts, weights, tensor, cpt);


                // error
                T max_err = 0.0;
                for (auto j = 0; j < mfa_data.max_dim - mfa_data.min_dim + 1; j++)
                {
                    T err = fabs(cpt(j) - input.domain(co + i * input.g.ds[k], mfa_data.min_dim + j)) / extents(mfa_data.min_dim + j);
                    max_err = err > max_err ? err : max_err;
                }

                if (max_err > err_limit &&
                        // don't allow more control points than input points
                        mfa_data.tmesh.tensor_prods.size() == 1 &&
                        tensor.nctrl_pts(k) + err_spans.size() <= input.ndom_pts(k))
                {
                    // debug
//                     fmt::print(stderr, "ErrorCurve(): 1: dim {} i {} max_err {}\n", k, i, max_err);

                    // don't duplicate spans
                    set<int>::iterator it = err_spans.find(span);
                    if (!err_spans.size() || it == err_spans.end())
                    {
                        // ensure there would be a domain point in both halves of the span if it were split
                        bool split_left = false;
                        for (auto j = i; input.params->param_grid[k][j] >= mfa_data.tmesh.all_knots[k][span]; j--)
                            if (input.params->param_grid[k][j] < (mfa_data.tmesh.all_knots[k][span] + mfa_data.tmesh.all_knots[k][span + 1]) / 2.0)
                            {
                                split_left = true;
                                break;
                            }
                        bool split_right = false;
                        for (auto j = i; input.params->param_grid[k][j] < mfa_data.tmesh.all_knots[k][span + 1]; j++)
                            if (input.params->param_grid[k][j] >= (mfa_data.tmesh.all_knots[k][span] + mfa_data.tmesh.all_knots[k][span + 1]) / 2.0)
                            {
                                split_right = true;
                                break;
                            }
                        // mark the span and count the point if the span can (later) be split
                        if (split_left && split_right)
                            err_spans.insert(it, span);
                    }
                    // count the point in the total even if the span is not marked for splitting
                    // total used to find worst curve, defined as the curve with the most domain points in
                    // error (including multiple domain points per span and points in spans that can't be
                    // split further)
                    nerr++;
                }
            }

            return nerr;
        }

#ifdef MFA_TMESH

        // refines a T-mesh at a given parent level
        // returns true no change in knots; all tensors at the parent level are done
        bool Refine(
                int                         parent_level,                       // level of parent tensors to refine
                int                         child_level,                        // level of children to create
                T                           err_limit,                          // max allowable error
                const VectorX<T>&           extents,                            // extents in each dimension, for normalizing error (size 0 means do not normalize)
                int                         pad,                                // padding (per side) for all tensors
                int                         edge_pad,                           // extra padding (per side) for tensor at the global edge
                vector<TensorProduct<T>>&   new_tensors)                        // (output) new tensors scheduled to be added
        {
            // typing shortcuts
            Tmesh<T>&                   tmesh                   = mfa_data.tmesh;
            vector<vector<T>>&          all_knots               = tmesh.all_knots;
            vector<vector<int>>&        all_knot_levels         = tmesh.all_knot_levels;
            vector<vector<ParamIdx>>&   all_knot_param_idxs     = tmesh.all_knot_param_idxs;
            vector<TensorProduct<T>>&   tensor_prods            = tmesh.tensor_prods;
            VectorXi&                   p                       = mfa_data.p;

            vector<vector<KnotIdx>>     inserted_knot_idxs(dom_dim);            // indices in each dim. of inserted knots in full knot vector after insertion
            vector<vector<T>>           inserted_knots(dom_dim);                // knots to be inserted in each dim.
            vector<TensorIdx>           parent_tensor_idxs;                     // tensors having knots inserted

            VectorX<T> myextents = extents.size() ? extents : VectorX<T>::Ones(tensor_prods[0].ctrl_pts.cols());
            ErrorStats<T> error_stats;

            // find new knots
            mfa::NewKnots<T> nk(mfa_data, input);

            // vectors of new_nctrl_pts, new_ctrl_pts, new_weights, one instance for each knot to be inserted
            vector<VectorXi>    new_nctrl_pts;
            vector<MatrixX<T>>  new_ctrl_pts;
            vector<VectorX<T>>  new_weights;

            // timing
            double error_spans_time = MPI_Wtime();

            // check all knots spans for error
            bool done = nk.AllErrorSpans(
                    parent_level,
                    myextents,
                    err_limit,
                    false,
                    new_tensors,
                    parent_tensor_idxs,
                    inserted_knot_idxs,
                    inserted_knots,
                    error_stats);

            // debug
//             fmt::print(stderr, "Refine(): parent_level {} child_level {} n_insertions {} done {}\n",
//                     parent_level, child_level, parent_tensor_idxs.size(), done);

            if (done)                                                           // nothing inserted
                return true;

            int n_insertions = parent_tensor_idxs.size();                       // number of knots to insert
            for (auto j = 0; j < dom_dim; j++)
                assert(inserted_knot_idxs[j].size() == n_insertions &&
                        inserted_knots[j].size() == n_insertions);

            vector<bool> inserted(dom_dim);                                     // whether the current insertion succeeded (in each dim)

            // timing
            error_spans_time    = MPI_Wtime() - error_spans_time;
            double insert_time  = MPI_Wtime();

            // debug
//             fmt::print(stderr, "n_insertions {}\n", n_insertions);

            for (auto i = 0; i < n_insertions; i++)                             // for all knots to be inserted
            {
                // debug: check that parent tensor level matches refinement level
                // TODO: remove after code works
                if (tensor_prods[parent_tensor_idxs[i]].level > parent_level)
                    throw MFAError(fmt::format("Error: Refine(): insertion index {} with parent tensor idx {} "
                            "at level {}, but parent_level is {}. This should not happen.\n",
                            i, parent_tensor_idxs[i], tensor_prods[parent_tensor_idxs[i]].level, parent_level));

                // debug
//                 fmt::print(stderr, "inserted_knot_idxs[{}] = [{}, {}]\n", i, inserted_knot_idxs[0][i], inserted_knot_idxs[1][i]);

                // insert the new knot into tmesh all_knots
                // NB: insert_knot adjusts knot_mins, maxs of existing tensors, meaning
                // no further adjustment to existing tensors should be done here
                int retval;
                bool new_candidate = false;                                     // make new candidate tensor for this knot
                for (auto j = 0; j < dom_dim; j++)
                {
                    inserted[j] = false;
                    retval = tmesh.insert_knot(
                                j,
                                child_level,
                                inserted_knots[j][i],
                                input.params->param_grid,
                                inserted_knot_idxs[j][i]);

                    if (retval == 1 || retval == 2)
                    {
                        inserted[j] = true;
                        new_candidate = true;
                    }
                }

                // it's possible that all components of the knot exist separately but not together
                // in this case check if the full-dimension knot is already part of a candidate tensor before skipping
                if (find(inserted.begin(), inserted.end(), true) == inserted.end())     // knot exists in all dimensions separately
                {
                    vector<KnotIdx> knot(dom_dim);                                      // full-dim. knot
                    for (auto j = 0; j < dom_dim; j++)
                        knot[j] = inserted_knot_idxs[j][i];

                    TensorIdx k;
                    for (k = 0; k < new_tensors.size(); k++)                            // check all candidate tensors
                    {
                        auto& c = new_tensors[k];
                        if (tmesh.in(knot, c.knot_mins, c.knot_maxs))
                            break;
                    }
                    if (k == new_tensors.size())                                        // no candidates contain the knot
                            new_candidate = true;
                }

                if (!new_candidate)
                    continue;

                // make a candidate tensor of some size, eg., p+1 or p+2 control points
                TensorProduct<T> c(dom_dim);
                for (auto j = 0; j < dom_dim; j++)
                {
                    // extend edge of tensor pad / 2 + 1 per side beyond inserted knot
                    c.knot_mins[j] = inserted_knot_idxs[j][i] - pad / 2 - 1 >= 0                  ? inserted_knot_idxs[j][i] - pad / 2 - 1 : 0;
                    if (p(j) % 2)       // odd degree
                        c.knot_maxs[j] = inserted_knot_idxs[j][i] + pad / 2 + 1 < all_knots[j].size() ? inserted_knot_idxs[j][i] + pad / 2 + 1 : all_knots[j].size() - 1;
                    else                // even degree, max edge is one knot past inserted knot
                        c.knot_maxs[j] = inserted_knot_idxs[j][i] + pad / 2 + 2 < all_knots[j].size() ? inserted_knot_idxs[j][i] + pad / 2 + 2 : all_knots[j].size() - 1;
                }

                c.level     = child_level;
                c.parent    = parent_tensor_idxs[i];
                c.parent_exists = true;

                TensorProduct<T>& pt = tensor_prods[parent_tensor_idxs[i]];             // parent tensor of the candidate tensor

                // debug
//                 fmt::print(stderr, "before adjust: pt idx {}: pt mins [{}] maxs [{}] c mins [{}] maxs [{}] pad {} edge_pad {}\n",
//                         parent_tensor_idxs[i], fmt::join(pt.knot_mins, ","), fmt::join(pt.knot_maxs, ","),
//                         fmt::join(c.knot_mins, ","), fmt::join(c.knot_maxs,  ","), pad, edge_pad);

                // adjust candidate to be no larger than parent in any dimension
                // also don't leave parent with a small remainder anywhere
                tmesh.adjust_candidate(c, pt, pad, edge_pad);

                // debug
//                 fmt::print(stderr, "after adjust: pt idx {}: pt mins [{}] maxs [{}] c mins [{}] maxs [{}] pad {} edge_pad {}\n",
//                         parent_tensor_idxs[i], fmt::join(pt.knot_mins, ","), fmt::join(pt.knot_maxs, ","),
//                         fmt::join(c.knot_mins, ","), fmt::join(c.knot_maxs,  ","), pad, edge_pad);

                // force knots at candidate tensor bounds to be at level no deeper than previous level
                // however do not allow candidate tensor bounds to be beyond those of parent tensor
                int level = (parent_level ? parent_level - 1 : 0);
                for (auto j = 0; j < dom_dim; j++)
                {
                    while (all_knot_levels[j][c.knot_mins[j]] > level && c.knot_mins[j] > pt.knot_mins[j])
                    {
                        // debug
                        fmt::print(stderr, "Refine 1: c.knot_mins level = {} parent_level {} desired level {}\n",
                                all_knot_levels[j][c.knot_mins[j]], parent_level, level);

                        c.knot_mins[j]--;
                    }
                    while (all_knot_levels[j][c.knot_maxs[j]] > level && c.knot_maxs[j] < pt.knot_maxs[j])
                    {
                        // debug
                        fmt::print(stderr, "Refine 2: c.knot_maxs level = {} parent_level {} desired level {}\n",
                                all_knot_levels[j][c.knot_maxs[j]], parent_level, level);

                        c.knot_maxs[j]++;
                    }
                }

                // debug
//                 fmt::print(stderr, "1: pt idx {}: pt mins [{}] maxs [{}] c mins [{}] maxs [{}] c.parent {}\n",
//                         parent_tensor_idxs[i], fmt::join(pt.knot_mins, ","), fmt::join(pt.knot_maxs, ","),
//                         fmt::join(c.knot_mins, ","), fmt::join(c.knot_maxs,  ","), c.parent);

                // adjust knot mins, maxs of tensors to be added so far because of inserted knots
                for (auto tidx = 0; tidx < new_tensors.size(); tidx++)          // for all tensors scheduled to be added so far
                {
                    auto& t = new_tensors[tidx];

                    // adjust previously scheduled tensor knot mins, maxs for new knot insertion
                    for (auto j = 0; j < dom_dim; j++)
                    {
                        if (inserted[j] && inserted_knot_idxs[j][i] <= t.knot_mins[j])
                            t.knot_mins[j]++;
                        if (inserted[j] && inserted_knot_idxs[j][i] <= t.knot_maxs[j])
                            t.knot_maxs[j]++;
                    }
                }

                // check/adjust candidate knot mins and maxs subset and intersection against tensors to be added so far
                while (1)
                {
                    bool changed_new_tensors = false;                               // new_tensors changed and will need to be (re)checked
                    bool add    = true;                                             // the candidate tensor c should be added to the new tensors

                    for (auto tidx = 0; tidx < new_tensors.size(); tidx++)          // for all tensors scheduled to be added so far
                    {
                        auto& t = new_tensors[tidx];
                        if (t.level < 0)                                            // t was marked as invalid and should be skipped
                            continue;

                        // candidate c is a subset of an already scheduled tensor t
                        // keep t, invalidate c
                        if (tmesh.subset(c.knot_mins, c.knot_maxs, t.knot_mins, t.knot_maxs))
                        {
                            t.level             = child_level;
                            add                 = false;
                            break;
                        }

                        // an already scheduled tensor is a subset of the candidate
                        // keep c, invalidate t
                        else if (tmesh.subset(t.knot_mins, t.knot_maxs, c.knot_mins, c.knot_maxs))
                        {
                            if (t.parent != c.parent)
                            {
                                // TODO: not sure if this should be an error, or if the parent should be reset
                                fmt::print(stderr, "Error: already scheduled tensor is a subset of the candidate tensor, but they have different parents. This should not happen\n");
                                abort();
                                //                         t.parent    = c.parent;
                            }
                            t.level             = -1;
                            add                 = true;
                            changed_new_tensors = true;
                        }

                        // candidate intersects an already scheduled tensor, to within some proximity
                        // merge c into t, update and keep t, invalidate c
                        else if (tmesh.intersect(c, t, pad))
                        {
                            if (c.parent == t.parent)                           // only merge tensors refined from the same parent
                            {
                                tmesh.merge_tensors(t, c, pad, edge_pad);       // merge c into t, updating the knot mins, maxs of t
                                t.level             = child_level;
                                add                 = false;
                                break;
                            }
                        }

                    }       // for all tensors scheduled to be added so far

                    // schedule the tensor to be added
                    if (add)
                        new_tensors.push_back(c);

                    if (!changed_new_tensors)
                        break;
                }   // while !all_done
            }   // for all knots to be inserted

            // timing
            fmt::print(stderr, "error spans time:       {:.3e} s.\n", error_spans_time);

            return false;
        }

        // final double-check that new tensor products do not intersect each other within some pad amount
        // check all tensors to be added against each other
        void CheckNewTensors(
                vector<TensorProduct<T>>&   new_tensors,                        // new tensors scheduled to be added
                int                         pad,                                // padding for all tensors
                int                         edge_pad)                           // extra padding for tensor at the global edge
        {
            Tmesh<T>& tmesh = mfa_data.tmesh;
            VectorXi& p     = mfa_data.p;

            while (1)
            {
                bool changed_new_tensors = false;                               // new_tensors changed and will need to be (re)checked

                for (auto cidx = 0; cidx < new_tensors.size(); cidx++)          // for all candidate tensors from tensors scheduled to be added so far
                {
                    auto& c = new_tensors[cidx];
                    if (c.level < 0)                                            // c was marked as invalid and should be skipped
                        continue;

                    for (auto tidx = 0; tidx < new_tensors.size(); tidx++)      // for all tensors scheduled to be added so far
                    {
                        auto& t = new_tensors[tidx];
                        if (cidx == tidx || t.level < 0)                        // t was marked as invalid and should be skipped
                            continue;

                        // candidate c is a subset of an already scheduled tensor t
                        // keep t, invalidate c
                        if (tmesh.subset(c.knot_mins, c.knot_maxs, t.knot_mins, t.knot_maxs))
                        {
                            c.level             = -1;
                            break;
                        }

                        // an already scheduled tensor is a subset of the candidate
                        // keep c, invalidate t
                        else if (tmesh.subset(t.knot_mins, t.knot_maxs, c.knot_mins, c.knot_maxs))
                        {
                            if (t.parent != c.parent)
                            {
                                // TODO: not sure if this should be an error, or if the parent should be reset
                                fmt::print(stderr, "Error: already scheduled tensor is a subset of the candidate tensor, but they have different parents. This should not happen\n");
                                abort();
                                //                         t.parent    = c.parent;
                            }
                            t.level             = -1;
                        }

                        // candidate intersects an already scheduled tensor, to within some proximity
                        // merge c into to t, update and keep t, invalidate c
                        else if (tmesh.intersect(c, t, pad))
                        {
                            if (c.parent == t.parent)                           // only merge tensors refined from the same parent
                            {
                                tmesh.merge_tensors(t, c, pad, edge_pad);       // merge c into t, updating the knot mins, maxs of t
                                c.level                 = -1;
                                changed_new_tensors     = true;
                                break;
                            }
                        }

                    }   // for all tensors tidx
                }   // for all tensors cidx

                if (!changed_new_tensors)
                    break;
            }   // while !all_done
        }

        // appends and encodes a vector of new tensor products
        void AddNewTensors(
                vector<TensorProduct<T>>& new_tensors,
                int pad)                                // required distance between new tensors and existing tensors
        {
            // typing shortcuts
            auto&   tmesh                   = mfa_data.tmesh;
            auto&   tensor_prods            = tmesh.tensor_prods;
            auto&   p                       = mfa_data.p;

            for (auto k = 0; k < new_tensors.size(); k++)       // for all tensors to append
            {
                auto& t = new_tensors[k];

                if (t.level < 0)                        // tensor was removed from the schedule
                    continue;

                // check one last time intersection of new tensor t and other existing tensors e in new_tensors would result in too small of a tensor
                for (auto j = 0; j < tensor_prods.size(); j++)
                {
                    auto& e = tensor_prods[j];          // existing tensor in new_tensors

                    // use tightest bound possible, leaving only minimum p control points in a tensor
                    if (!tmesh.intersect(t, e, 0, true, false) && tmesh.intersect(t, e, (p(0) % 2 == 0 ? p(0) : p(0) - 1), true, false))
                    {
                        // debug
                        fmt::print(stderr, "\nAddNewTensors(): t: knot_mins [{}] knot_maxs [{}] level {} is within pad of existing tensor e: knot_mins [{}] knot_maxs [{}] level {}\n",
                                fmt::join(t.knot_mins, ","), fmt::join(t.knot_maxs, ","), t.level, fmt::join(e.knot_mins, ","), fmt::join(e.knot_maxs, ","), e.level);

                        // merge e (existing tensor) into t (tensor to be added)
                        // ie, enlarge t to cover e
                        tmesh.merge_tensors(t, e, -1, 0);

                        // debug
                        fmt::print(stderr, "AddNewTensors(): e was merged into t: possibly expanded knot_mins [{}] knot_maxs [{}] level {}\n\n",
                                fmt::join(t.knot_mins, ","), fmt::join(t.knot_maxs, ","), t.level);
                    }
                }

                // debug
//                 fmt::print(stderr, "AddNewTensors(): appending new tensor t: knot_mins [{}] knot_maxs [{}] level {} parent {}\n",
//                         fmt::join(t.knot_mins, ","), fmt::join(t.knot_maxs, ","), t.level, t.parent);

                int tensor_idx = tmesh.append_tensor(t.knot_mins, t.knot_maxs, t.level);

                // debug
//                 fmt::print(stderr, "\nT-mesh after append\n\n");
//                 mfa_data.tmesh.print();

                // debug: check all spans before solving
                // TODO: comment out once the code is debugged
                mfa::NewKnots<T> nk(mfa_data, input);
                if (!nk.CheckAllSpans())
                    throw MFAError(fmt::format("AddNewTensors(): Error: failed checking all spans for input points\n"));

                // debug: check all knot vs control point quantities
                // TODO: comment out once the code is debugged
                for (auto j = 0; j < tensor_prods.size(); j++)
                    if (!tmesh.check_num_knots_ctrl_pts(j))
                        throw MFAError(fmt::format("AddNewTensors(): number of knots and control points do not agree\n"));

                // debug: confirm that all tensors will have at least p control points
                // TODO: comment out once the code is debugged
                for (auto i = 0; i < tensor_prods.size(); i++)
                {
                    if (!tmesh.check_num_ctrl_degree(i, 0))
                    {
                        auto& t = tensor_prods[i];
                        fmt::print(stderr, "Error: AddNewTensors(): After appending, tensor tidx {} knot_mins [{}] knot_maxs [{}] level {} has fewer than p control points.\n",
                                i, fmt::join(t.knot_mins, ","), fmt::join(t.knot_maxs, ","), t.level);
                        fmt::print(stderr, "\nAddNewTensors(): T-mesh after appending tensor:\n");
                        tmesh.print(false, false, false, false);
                        abort();
                    }
                }

                // solve for new control points

#ifdef MFA_ENCODE_LOCAL_SEPARABLE

                EncodeTensorLocalSeparable(tensor_idx);

#else

                EncodeTensorLocalUnified(tensor_idx);

#endif
            }   // for all tensors k to append
        }

        // updates and encodes existing tensors if they match any in a vector of new tensor products
        void UpdateExistingTensors(vector<TensorProduct<T>>& new_tensors)
        {
            // typing shortcuts
            auto&   tmesh                   = mfa_data.tmesh;
            auto&   tensor_prods            = tmesh.tensor_prods;
            auto&   dom_dim                 = mfa_data.dom_dim;
            auto&   p                       = mfa_data.p;

            // debug: for checking knot spans for input points
            // TODO: comment out once the code is debugged
            mfa::NewKnots<T> nk(mfa_data, input);

            for (auto k = 0; k < new_tensors.size(); k++)
            {
                auto& t = new_tensors[k];

                if (t.level < 0)                        // tensor was removed from the schedule
                    continue;

                int tensor_idx = tmesh.update_tensor(t.knot_mins, t.knot_maxs, t.level);

                if (tensor_idx < 0)
                    continue;

                // debug
//                 fmt::print(stderr, "\nT-mesh after append\n\n");
//                 mfa_data.tmesh.print(true, true);

                // debug: check all spans before solving
                // TODO: comment out once the code is debugged
                if (!nk.CheckAllSpans())
                    throw MFAError(fmt::format("UpdateExistingTensors(): Error: failed checking all spans for input points\n"));

                // debug: check all knot vs control point quantities
                // TODO: comment out once the code is debugged
                for (auto j = 0; j < tensor_prods.size(); j++)
                    if (!tmesh.check_num_knots_ctrl_pts(j))
                        throw MFAError(fmt::format("UpdateExistingTensors(): number of knots and control points do not agree\n"));

                // debug: confirm that all tensors will have at least p control points
                // TODO: comment out once the code is debugged
                for (auto i = 0; i < tensor_prods.size(); i++)
                {
                    if (!tmesh.check_num_ctrl_degree(i, 0))
                    {
                        auto& t = tensor_prods[k];
                        fmt::print(stderr, "Error: UpdateExistingTensors(): After appending tensor k {} one of the tensors has fewer than p control points. This should not happen\n", k);
                        fmt::print(stderr, "New tensor knot_mins [{}] knot_maxs[{}] level {} parent tensor {}\n",
                                fmt::join(t.knot_mins, ","), fmt::join(t.knot_maxs, ","), t.level, t.parent);
                        fmt::print(stderr, "\nUpdateExistingTensors(): T-mesh after appending tensor k {}\n", k);
                        tmesh.print(true, true, false, false);
                        abort();
                    }
                }

                // solve for new control points
#ifdef MFA_ENCODE_LOCAL_SEPARABLE
                EncodeTensorLocalSeparable(tensor_idx);
#else
                EncodeTensorLocalUnified(tensor_idx);
#endif
                t.level = -1;                       // remove this tensor from the new tensors
            }
        }

        // constraint control points and corresponding anchors for local solve
        // helper function for EncodeTensorLocalSeparable and EncodeTensorLocalUnified
        // this version checks all tensors, slower than looking at prev/next, but reliably finds all constraints
        void LocalSolveAllConstraints(
                const TensorProduct<T>&     tc,                 // current tensor product being solved
                MatrixX<T>&                 ctrl_pts,           // (output) constraining control points
                vector<vector<KnotIdx>>&    anchors,            // (output) corresponding anchors
                vector<TensorIdx>&          t_idx_anchors)      // (output) tensors containing corresponding anchors
        {
            const Tmesh<T>&         tmesh   = mfa_data.tmesh;
            int                     cols    = tc.ctrl_pts.cols();

            // debug
            bool debug = false;

            // mins, maxs of tc padded by degree p
            vector<KnotIdx> tc_pad_mins(dom_dim);
            vector<KnotIdx> tc_pad_maxs(dom_dim);

            // intersection of tc padded by degree p with tensor being visited
            vector<KnotIdx> intersect_mins(dom_dim);
            vector<KnotIdx> intersect_maxs(dom_dim);

            // get required sizes

            int rows = 0;                                       // number of rows required in ctrl_pts
<<<<<<< HEAD
            VectorXi npts(dom_dim);
=======
            VectorXi npts = VectorXi::Zero(mfa_data.dom_dim);
>>>>>>> 02372db1

            for (auto k = 0; k < tmesh.tensor_prods.size(); k++)
            {
                const TensorProduct<T>& t = tmesh.tensor_prods[k];
                if (&t == &tc)
                    continue;
                if (t.level > tc.level)
                    continue;

                // pad mins and maxs of tc
                for (auto i = 0; i < dom_dim; i++)
                {
                    int p = mfa_data.p(i);
                    tmesh.knot_idx_ofst(t, tc.knot_mins[i], -p, i, true, tc_pad_mins[i]);
                    tmesh.knot_idx_ofst(t, tc.knot_maxs[i], p, i, true, tc_pad_maxs[i]);
                }

                // intersect padded bounds with tensor t
                if (tmesh.intersects(tc_pad_mins, tc_pad_maxs, t.knot_mins, t.knot_maxs, intersect_mins, intersect_maxs))
                {
                    for (auto i = 0; i < dom_dim; i++)
                    {
                        // compute npts
                        if (mfa_data.p(i) % 2)              // odd degree
                            npts(i) = tmesh.knot_idx_dist(t, intersect_mins[i], intersect_maxs[i], i, true);
                        else                                // even degree
                            npts(i) = tmesh.knot_idx_dist(t, intersect_mins[i], intersect_maxs[i], i, false);
                    }
                }
                rows += npts.prod();
            }       // for all tensor products

            ctrl_pts.resize(rows, cols);

            anchors.resize(rows);
            t_idx_anchors.resize(rows);

            // get control points and anchors
            int cur_row = 0;
<<<<<<< HEAD
            VectorXi sub_starts(dom_dim);
            VectorXi sub_npts(dom_dim);
            VectorXi all_npts(dom_dim);
            vector<KnotIdx> anchor(dom_dim);           // one anchor
=======
            VectorXi sub_starts(mfa_data.dom_dim);
            VectorXi sub_npts(mfa_data.dom_dim);
            VectorXi all_npts(mfa_data.dom_dim);
            vector<KnotIdx> anchor(mfa_data.dom_dim);           // one anchor

>>>>>>> 02372db1
            for (auto k = 0; k < tmesh.tensor_prods.size(); k++)
            {
                const TensorProduct<T>& t = tmesh.tensor_prods[k];
                if (&t == &tc)
                    continue;
                if (t.level > tc.level)
                    continue;

                // pad mins and maxs of tc
                for (auto i = 0; i < dom_dim; i++)
                {
                    int p = mfa_data.p(i);
                    tmesh.knot_idx_ofst(t, tc.knot_mins[i], -p, i, true, tc_pad_mins[i]);
                    tmesh.knot_idx_ofst(t, tc.knot_maxs[i], p, i, true, tc_pad_maxs[i]);
                }

                // intersect padded bounds with tensor t
                if (tmesh.intersects(tc_pad_mins, tc_pad_maxs, t.knot_mins, t.knot_maxs, intersect_mins, intersect_maxs))
                {
                    for (auto i = 0; i < dom_dim; i++)
                    {
                        int p = mfa_data.p(i);
                        // compute sub_starts, sub_npts, all_npts
                        sub_starts(i) = tmesh.knot_idx_dist(t, t.knot_mins[i], intersect_mins[i], i, false);
                        if (t.knot_mins[i] == 0)
                        sub_starts(i) -= (p + 1) / 2;
                        if (mfa_data.p(i) % 2)              // odd degree
                            sub_npts(i) = tmesh.knot_idx_dist(t, intersect_mins[i], intersect_maxs[i], i, true);
                        else                                // even degree
                            sub_npts(i) = tmesh.knot_idx_dist(t, intersect_mins[i], intersect_maxs[i], i, false);
                        all_npts(i) = t.nctrl_pts(i);
                    }

                    VolIterator voliter(sub_npts, sub_starts, all_npts);
                    VectorXi ijk(dom_dim);
                    while (!voliter.done())
                    {
                        // skip MFA_NAW control points (used in odd degree cases)
                        if (t.weights(voliter.sub_full_idx(voliter.cur_iter())) != MFA_NAW)
                        {
                            // control point
                            ctrl_pts.row(cur_row) = t.ctrl_pts.row(voliter.sub_full_idx(voliter.cur_iter()));

                            // anchor
                            anchors[cur_row].resize(dom_dim);
                            voliter.idx_ijk(voliter.cur_iter(), ijk);
                            mfa_data.tmesh.ctrl_pt_anchor(t, ijk, anchor);
                            for (auto i = 0; i < dom_dim; i++)
                                anchors[cur_row][i] = anchor[i];
                            t_idx_anchors[cur_row] = k;
                            cur_row++;
                        }
                        voliter.incr_iter();
                    }   // voliter
                }   // intersects
            }   // for all tensor products

            if (cur_row < ctrl_pts.rows())          // not all control points were used because of skipping MFA_NAW
            {
                ctrl_pts.conservativeResize(cur_row, cols);
                anchors.resize(cur_row);
                t_idx_anchors.resize(cur_row);
            }
        }

#endif      // MFA_TMESH

        // 1d encoding and 1d decoding
        // adds knots error spans from all curves in all directions (into a set)
        // adds knots in middles of spans that have error higher than the limit
        // returns true if done, ie, no knots are inserted
        bool OrigNewKnots_curve(
                vector<vector<T>>&  new_knots,                              // (output) new knots
                T                   err_limit,                              // max allowable error
                const VectorX<T>&   extents,                                // extents in each dimension, for normalizing error (size 0 means do not normalize)
                int                 iter)                                   // iteration number of caller (for debugging)
        {
            int     pt_dim          = mfa_data.tmesh.tensor_prods[0].ctrl_pts.cols();    // control point dimensonality
            size_t  tot_nnew_knots  = 0;                                            // total number of new knots found
            new_knots.resize(dom_dim);
            vector<vector<int>> new_levels(dom_dim);

            for (auto& t : mfa_data.tmesh.tensor_prods)                             // for all tensor products in the tmesh
            {
                // check and assign main quantities
                VectorXi n = t.nctrl_pts - VectorXi::Ones(dom_dim);        // number of control point spans in each domain dim
                VectorXi m = input.ndom_pts()  - VectorXi::Ones(dom_dim);    // number of input data point spans in each domain dim

                // resize control points and weights
                t.ctrl_pts.resize(t.nctrl_pts.prod(), mfa_data.max_dim - mfa_data.min_dim + 1);
                t.weights = VectorX<T>::Ones(t.ctrl_pts.rows());

                for (size_t k = 0; k < dom_dim; k++)                       // for all domain dimensions
                {
                    new_knots[k].resize(0);
                    new_levels[k].resize(0);

                    // for now set weights to 1, TODO: get weights from elsewhere
                    // NB: weights are for all n + 1 control points, not just the n -1 interior ones
                    VectorX<T> weights = VectorX<T>::Ones(n(k) + 1);

                    // temporary control points for one curve
                    MatrixX<T> temp_ctrl = MatrixX<T>::Zero(t.nctrl_pts(k), pt_dim);

                    // error spans for one curve and for worst curve
                    set<int> err_spans;

                    // maximum number of domain points with error greater than err_limit and their curves
                    size_t max_nerr     =  0;

                    // N is a matrix of (m + 1) x (n + 1) scalars that are the basis function coefficients
                    //  _                          _
                    // |  N_0(u[0])   ... N_n(u[0]) |
                    // |     ...      ...      ...  |
                    // |  N_0(u[m])   ... N_n(u[m]) |
                    //  -                          -
                    // TODO: N is going to be very sparse when it is large: switch to sparse representation
                    // N has semibandwidth < p  nonzero entries across diagonal
                    MatrixX<T> N = MatrixX<T>::Zero(m(k) + 1, n(k) + 1);    // coefficients matrix

                    for (int i = 0; i < N.rows(); i++)                      // the rows of N
                    {
                        // TODO: hard-coded for single tensor
                        int span = mfa_data.tmesh.FindSpan(k, input.params->param_grid[k][i], mfa_data.tmesh.tensor_prods[0]);
#ifndef MFA_TMESH       // original version for one tensor product
                        mfa_data.OrigBasisFuns(k, input.params->param_grid[k][i], span, N, i);
#else                   // tmesh version
                        mfa_data.BasisFuns(k, input.params->param_grid[k][i], span, N, i);
#endif
                    }

                    // TODO: NtN is going to be very sparse when it is large: switch to sparse representation
                    // NtN has semibandwidth < p + 1 nonzero entries across diagonal
                    MatrixX<T> NtN = N.transpose() * N;

                    // R is the right hand side needed for solving NtN * P = R
                    MatrixX<T> R(N.cols(), pt_dim);

                    // P are the unknown interior control points and the solution to NtN * P = R
                    // NtN is positive definite -> do not need pivoting
                    // TODO: use a common representation for P and ctrl_pts to avoid copying
                    MatrixX<T> P(N.cols(), pt_dim);

                    size_t ncurves   = input.domain.rows() / input.ndom_pts(k);     // number of curves in this dimension
                    int nsame_steps  = 0;                                   // number of steps with same number of erroneous points
                    int n_step_sizes = 0;                                   // number of step sizes so far

                    // starting step size over curves
                    size_t s0 = ncurves / 2 > 0 ? ncurves / 2 : 1;

#ifdef MFA_CHECK_ALL_CURVES
                    s0              = 1;
                    max_num_curves  = ncurves;
#endif

                    for (size_t s = s0; s >= 1 && ncurves / s <= max_num_curves; s /= 2)     // for all step sizes over curves
                    {
                        bool new_max_nerr = false;                          // this step size changed the max_nerr

                        for (size_t j = 0; j < ncurves; j++)                // for all the curves in this dimension
                        {
                            // each time the step changes, shift start of s-th curves by one (by subtracting
                            // n_step-sizes below)
                            if (j >= n_step_sizes && (j - n_step_sizes) % s == 0)           // this is one of the s-th curves; compute it
                            {
                                // compute R from input domain points
                                RHS(k, N, R, weights, input.g.co[k][j]);

                                // rationalize NtN
                                MatrixX<T> NtN_rat = NtN;
                                mfa_data.Rationalize(k, weights, N, NtN_rat);

                                // solve for P
#ifdef WEIGH_ALL_DIMS                                                       // weigh all dimensions
                                P = NtN_rat.ldlt().solve(R);
#else                                                                       // don't weigh domain coordinate (only range)
                                // TODO: avoid 2 solves?
                                MatrixX<T> P2(P.rows(), P.cols());
                                P = NtN.ldlt().solve(R);                    // nonrational domain coordinates
                                P2 = NtN_rat.ldlt().solve(R);               // rational range coordinate
                                for (auto i = 0; i < P.rows(); i++)
                                    P(i, P.cols() - 1) = P2(i, P.cols() - 1);
#endif

                                // compute the error on the curve (number of input points with error > err_limit)
                                size_t nerr = ErrorCurve(k, t, input.g.co[k][j], P, weights, extents, err_spans, err_limit);

                                if (nerr > max_nerr)
                                {
                                    max_nerr     = nerr;
                                    new_max_nerr = true;
                                }
                            }
                        }                                                   // curves in this dimension

                        // stop refining step if no change
                        if (max_nerr && !new_max_nerr)
                            nsame_steps++;
                        if (nsame_steps == 2)
                            break;

                        n_step_sizes++;
                    }                                                       // step sizes over curves

                    // free R, NtN, and P
                    R.resize(0, 0);
                    NtN.resize(0, 0);
                    P.resize(0, 0);

                    // add new knots in the middle of spans with errors
                    new_knots[k].resize(err_spans.size());
                    new_levels[k].resize(new_knots[k].size());
                    tot_nnew_knots += new_knots[k].size();
                    size_t i = 0;                                           // index into new_knots
                    for (set<int>::iterator it = err_spans.begin(); it != err_spans.end(); ++it)
                    {
                        // debug
                        assert(*it < t.nctrl_pts[k]);                       // not trying to go beyond the last span

                        new_knots[k][i] = (mfa_data.tmesh.all_knots[k][*it] + mfa_data.tmesh.all_knots[k][*it + 1]) / 2.0;
                        new_levels[k][i] = t.level;
                        i++;
                    }

                    // print progress
//                     fprintf(stderr, "\rdimension %ld of %d encoded\n", k + 1, dom_dim);
                }                                                           // domain dimensions

                // debug
//                 for (auto i = 0; i < mfa_data.dom_dim; i++)
//                     fmt::print(stderr, "new_knots in dim {}: [{}]\n", i, fmt::join(new_knots[i], ","));

                // insert the new knots
                mfa::NewKnots<T> nk(mfa_data, input);
                vector<vector<KnotIdx>> unused(dom_dim);
                nk.OrigInsertKnots(new_knots, new_levels, unused);

                // increase number of control points, weights, basis functions
                for (auto k = 0; k < dom_dim; k++)
                {
                    t.nctrl_pts(k) += new_knots[k].size();
                }
                auto tot_nctrl_pts = t.nctrl_pts.prod();
                t.ctrl_pts.resize(tot_nctrl_pts, t.ctrl_pts.cols());
                t.weights =  VectorX<T>::Ones(tot_nctrl_pts);
                mfa_data.tmesh.tensor_knot_idxs(t);
            }                                                               // tensor products

            return(tot_nnew_knots ? 0 : 1);
        }
    };          // Encoder class
}           // mfa namespace

#endif<|MERGE_RESOLUTION|>--- conflicted
+++ resolved
@@ -3509,11 +3509,7 @@
             // get required sizes
 
             int rows = 0;                                       // number of rows required in ctrl_pts
-<<<<<<< HEAD
-            VectorXi npts(dom_dim);
-=======
-            VectorXi npts = VectorXi::Zero(mfa_data.dom_dim);
->>>>>>> 02372db1
+            VectorXi npts = VectorXi::Zero(dom_dim);
 
             for (auto k = 0; k < tmesh.tensor_prods.size(); k++)
             {
@@ -3553,18 +3549,10 @@
 
             // get control points and anchors
             int cur_row = 0;
-<<<<<<< HEAD
             VectorXi sub_starts(dom_dim);
             VectorXi sub_npts(dom_dim);
             VectorXi all_npts(dom_dim);
             vector<KnotIdx> anchor(dom_dim);           // one anchor
-=======
-            VectorXi sub_starts(mfa_data.dom_dim);
-            VectorXi sub_npts(mfa_data.dom_dim);
-            VectorXi all_npts(mfa_data.dom_dim);
-            vector<KnotIdx> anchor(mfa_data.dom_dim);           // one anchor
-
->>>>>>> 02372db1
             for (auto k = 0; k < tmesh.tensor_prods.size(); k++)
             {
                 const TensorProduct<T>& t = tmesh.tensor_prods[k];
