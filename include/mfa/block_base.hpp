--- conflicted
+++ resolved
@@ -78,21 +78,12 @@
     vector<T>           max_errs_reduce;        // max_errs used in the reduce operations, plus location (2 T vals per entry)
 
     // zero-initialize pointers during default construction
-<<<<<<< HEAD
     BlockBase() : 
         mfa(nullptr), 
         input(nullptr), 
         approx(nullptr), 
         blend(nullptr),
         errs(nullptr) { }
-=======
-    BlockBase() :
-        mfa(NULL),
-        input(NULL),
-        approx(NULL),
-        blend(NULL),
-        errs(NULL) { }
->>>>>>> 9a948e0a
 
     virtual ~BlockBase()
     {
@@ -1339,7 +1330,6 @@
             diy::load(bb, b->approx);
             diy::load(bb, b->errs);
 
-<<<<<<< HEAD
             // load mfa
             diy::load(bb, b->mfa);
 
@@ -1347,57 +1337,6 @@
             {
                 if (b->pt_dim != b->mfa->pt_dim)
                     cerr << "WARNING: Block::pt_dim and MFA::pt_dim do not match!" << endl;
-=======
-            VectorXi    p;                  // degree of the mfa
-            size_t      ntensor_prods;      // number of tensor products in the tmesh
-
-            // geometry
-            diy::load(bb, p);
-            diy::load(bb, ntensor_prods);
-            b->geometry.mfa_data = new mfa::MFA_Data<T>(p, ntensor_prods);
-            for (TensorProduct<T>& t: b->geometry.mfa_data->tmesh.tensor_prods)
-                diy::load(bb, t.nctrl_pts);
-            for (TensorProduct<T>& t: b->geometry.mfa_data->tmesh.tensor_prods)
-                diy::load(bb, t.ctrl_pts);
-            for (TensorProduct<T>& t: b->geometry.mfa_data->tmesh.tensor_prods)
-                diy::load(bb, t.weights);
-            for (TensorProduct<T>& t: b->geometry.mfa_data->tmesh.tensor_prods)
-                diy::load(bb, t.knot_mins);
-            for (TensorProduct<T>& t: b->geometry.mfa_data->tmesh.tensor_prods)
-                diy::load(bb, t.knot_maxs);
-            for (TensorProduct<T>& t: b->geometry.mfa_data->tmesh.tensor_prods)
-                diy::load(bb, t.level);
-            diy::load(bb, b->geometry.mfa_data->tmesh.all_knots);
-            diy::load(bb, b->geometry.mfa_data->tmesh.all_knot_levels);
-            for (TensorProduct<T>& t: b->geometry.mfa_data->tmesh.tensor_prods)
-                b->geometry.mfa_data->tmesh.tensor_knot_idxs(t);
-
-            // science variables
-            size_t nvars;
-            diy::load(bb, nvars);
-            b->vars.resize(nvars);
-            for (auto i = 0; i < b->vars.size(); i++)
-            {
-                diy::load(bb, p);
-                diy::load(bb, ntensor_prods);
-                b->vars[i].mfa_data = new mfa::MFA_Data<T>(p, ntensor_prods);
-                for (TensorProduct<T>& t: b->vars[i].mfa_data->tmesh.tensor_prods)
-                    diy::load(bb, t.nctrl_pts);
-                for (TensorProduct<T>& t: b->vars[i].mfa_data->tmesh.tensor_prods)
-                    diy::load(bb, t.ctrl_pts);
-                for (TensorProduct<T>& t: b->vars[i].mfa_data->tmesh.tensor_prods)
-                    diy::load(bb, t.weights);
-                for (TensorProduct<T>& t: b->vars[i].mfa_data->tmesh.tensor_prods)
-                    diy::load(bb, t.knot_mins);
-                for (TensorProduct<T>& t: b->vars[i].mfa_data->tmesh.tensor_prods)
-                    diy::load(bb, t.knot_maxs);
-                for (TensorProduct<T>& t: b->vars[i].mfa_data->tmesh.tensor_prods)
-                    diy::load(bb, t.level);
-                diy::load(bb, b->vars[i].mfa_data->tmesh.all_knots);
-                diy::load(bb, b->vars[i].mfa_data->tmesh.all_knot_levels);
-                for (TensorProduct<T>& t: b->vars[i].mfa_data->tmesh.tensor_prods)
-                    b->vars[i].mfa_data->tmesh.tensor_knot_idxs(t);
->>>>>>> 9a948e0a
             }
 
             // output for blending
