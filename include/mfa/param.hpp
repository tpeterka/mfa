--- conflicted
+++ resolved
@@ -313,7 +313,6 @@
                 param_list.col(k) = (domain.col(k).array() - mins(k)) * (1/diff(k));
             }
 
-<<<<<<< HEAD
             // truncate floating-point roundoffs to [0,1]
             for (int i = 0; i < param_list.rows(); i++)
             {
@@ -354,8 +353,6 @@
                 }
             }
         
-=======
->>>>>>> 9a948e0a
             check_param_bounds();
         }
 
