--- conflicted
+++ resolved
@@ -61,10 +61,7 @@
   DIY_##mpitype& operator=(const mpitype&) = delete;                                \
   DIY_##mpitype& operator=(mpitype&& obj) { data = std::move(obj); return *this; }  \
   operator const mpitype&() const { return data; }                                  \
-<<<<<<< HEAD
   void reset() { data = mpitype(); }                                                \
-=======
->>>>>>> 9a948e0a
 private:                                                                            \
   mpitype data;                                                                     \
 };
